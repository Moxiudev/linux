--- conflicted
+++ resolved
@@ -535,11 +535,8 @@
     description: FX Technology Ltd.
   "^galaxycore,.*":
     description: GalaxyCore Inc.
-<<<<<<< HEAD
-=======
   "^gameforce,.*":
     description: GameForce
->>>>>>> 0c383648
   "^gardena,.*":
     description: GARDENA GmbH
   "^gateway,.*":
