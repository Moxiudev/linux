--- conflicted
+++ resolved
@@ -336,17 +336,8 @@
 
 LINKED_SKELS := test_static_linked.skel.h linked_funcs.skel.h		\
 		linked_vars.skel.h linked_maps.skel.h 			\
-<<<<<<< HEAD
-		test_subskeleton.skel.h test_subskeleton_lib.skel.h
-
-# In the subskeleton case, we want the test_subskeleton_lib.subskel.h file
-# but that's created as a side-effect of the skel.h generation.
-test_subskeleton.skel.h-deps := test_subskeleton_lib2.o test_subskeleton_lib.o test_subskeleton.o
-test_subskeleton_lib.skel.h-deps := test_subskeleton_lib2.o test_subskeleton_lib.o
-=======
 		test_subskeleton.skel.h test_subskeleton_lib.skel.h	\
 		test_usdt.skel.h
->>>>>>> 88084a3d
 
 LSKELS := kfunc_call_test.c fentry_test.c fexit_test.c fexit_sleep.c \
 	test_ringbuf.c atomics.c trace_printk.c trace_vprintk.c \
