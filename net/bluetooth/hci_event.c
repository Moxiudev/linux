--- conflicted
+++ resolved
@@ -1245,15 +1245,12 @@
 
 	hci_dev_lock(hdev);
 
-<<<<<<< HEAD
-=======
 	if (!test_and_set_bit(HCI_INQUIRY, &hdev->flags)) {
 
 		if (test_bit(HCI_MGMT, &hdev->flags))
 			mgmt_discovering(hdev->id, 1);
 	}
 
->>>>>>> 7cbc9bd9
 	for (; num_rsp; num_rsp--, info++) {
 		bacpy(&data.bdaddr, &info->bdaddr);
 		data.pscan_rep_mode	= info->pscan_rep_mode;
@@ -2450,18 +2447,8 @@
 
 		bacpy(&cp.bdaddr, &ev->bdaddr);
 		cp.capability = conn->io_capability;
-<<<<<<< HEAD
-		cp.authentication = hci_get_auth_req(conn);
-=======
 		conn->auth_type = hci_get_auth_req(conn);
 		cp.authentication = conn->auth_type;
-
-		if ((conn->out == 0x01 || conn->remote_oob == 0x01) &&
-				hci_find_remote_oob_data(hdev, &conn->dst))
-			cp.oob_data = 0x01;
-		else
-			cp.oob_data = 0x00;
->>>>>>> 7cbc9bd9
 
 		if ((conn->out == 0x01 || conn->remote_oob == 0x01) &&
 				hci_find_remote_oob_data(hdev, &conn->dst))
