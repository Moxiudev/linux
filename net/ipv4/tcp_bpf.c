// SPDX-License-Identifier: GPL-2.0
/* Copyright (c) 2017 - 2018 Covalent IO, Inc. http://covalent.io */

#include <linux/skmsg.h>
#include <linux/filter.h>
#include <linux/bpf.h>
#include <linux/init.h>
#include <linux/wait.h>

#include <net/inet_common.h>
#include <net/tls.h>

int __tcp_bpf_recvmsg(struct sock *sk, struct sk_psock *psock,
		      struct msghdr *msg, int len, int flags)
{
	struct iov_iter *iter = &msg->msg_iter;
	int peek = flags & MSG_PEEK;
	int i, ret, copied = 0;
	struct sk_msg *msg_rx;

	msg_rx = list_first_entry_or_null(&psock->ingress_msg,
					  struct sk_msg, list);

	while (copied != len) {
		struct scatterlist *sge;

		if (unlikely(!msg_rx))
			break;

		i = msg_rx->sg.start;
		do {
			struct page *page;
			int copy;

			sge = sk_msg_elem(msg_rx, i);
			copy = sge->length;
			page = sg_page(sge);
			if (copied + copy > len)
				copy = len - copied;
			ret = copy_page_to_iter(page, sge->offset, copy, iter);
			if (ret != copy) {
				msg_rx->sg.start = i;
				return -EFAULT;
			}

			copied += copy;
			if (likely(!peek)) {
				sge->offset += copy;
				sge->length -= copy;
				sk_mem_uncharge(sk, copy);
				msg_rx->sg.size -= copy;

				if (!sge->length) {
					sk_msg_iter_var_next(i);
					if (!msg_rx->skb)
						put_page(page);
				}
			} else {
				sk_msg_iter_var_next(i);
			}

			if (copied == len)
				break;
		} while (i != msg_rx->sg.end);

		if (unlikely(peek)) {
			msg_rx = list_next_entry(msg_rx, list);
			continue;
		}

		msg_rx->sg.start = i;
		if (!sge->length && msg_rx->sg.start == msg_rx->sg.end) {
			list_del(&msg_rx->list);
			if (msg_rx->skb)
				consume_skb(msg_rx->skb);
			kfree(msg_rx);
		}
		msg_rx = list_first_entry_or_null(&psock->ingress_msg,
						  struct sk_msg, list);
	}

	return copied;
}
EXPORT_SYMBOL_GPL(__tcp_bpf_recvmsg);

static int bpf_tcp_ingress(struct sock *sk, struct sk_psock *psock,
			   struct sk_msg *msg, u32 apply_bytes, int flags)
{
	bool apply = apply_bytes;
	struct scatterlist *sge;
	u32 size, copied = 0;
	struct sk_msg *tmp;
	int i, ret = 0;

	tmp = kzalloc(sizeof(*tmp), __GFP_NOWARN | GFP_KERNEL);
	if (unlikely(!tmp))
		return -ENOMEM;

	lock_sock(sk);
	tmp->sg.start = msg->sg.start;
	i = msg->sg.start;
	do {
		sge = sk_msg_elem(msg, i);
		size = (apply && apply_bytes < sge->length) ?
			apply_bytes : sge->length;
		if (!sk_wmem_schedule(sk, size)) {
			if (!copied)
				ret = -ENOMEM;
			break;
		}

		sk_mem_charge(sk, size);
		sk_msg_xfer(tmp, msg, i, size);
		copied += size;
		if (sge->length)
			get_page(sk_msg_page(tmp, i));
		sk_msg_iter_var_next(i);
		tmp->sg.end = i;
		if (apply) {
			apply_bytes -= size;
			if (!apply_bytes)
				break;
		}
	} while (i != msg->sg.end);

	if (!ret) {
		msg->sg.start = i;
		sk_psock_queue_msg(psock, tmp);
		sk_psock_data_ready(sk, psock);
	} else {
		sk_msg_free(sk, tmp);
		kfree(tmp);
	}

	release_sock(sk);
	return ret;
}

static int tcp_bpf_push(struct sock *sk, struct sk_msg *msg, u32 apply_bytes,
			int flags, bool uncharge)
{
	bool apply = apply_bytes;
	struct scatterlist *sge;
	struct page *page;
	int size, ret = 0;
	u32 off;

	while (1) {
		bool has_tx_ulp;

		sge = sk_msg_elem(msg, msg->sg.start);
		size = (apply && apply_bytes < sge->length) ?
			apply_bytes : sge->length;
		off  = sge->offset;
		page = sg_page(sge);

		tcp_rate_check_app_limited(sk);
retry:
		has_tx_ulp = tls_sw_has_ctx_tx(sk);
		if (has_tx_ulp) {
			flags |= MSG_SENDPAGE_NOPOLICY;
			ret = kernel_sendpage_locked(sk,
						     page, off, size, flags);
		} else {
			ret = do_tcp_sendpages(sk, page, off, size, flags);
		}

		if (ret <= 0)
			return ret;
		if (apply)
			apply_bytes -= ret;
		msg->sg.size -= ret;
		sge->offset += ret;
		sge->length -= ret;
		if (uncharge)
			sk_mem_uncharge(sk, ret);
		if (ret != size) {
			size -= ret;
			off  += ret;
			goto retry;
		}
		if (!sge->length) {
			put_page(page);
			sk_msg_iter_next(msg, start);
			sg_init_table(sge, 1);
			if (msg->sg.start == msg->sg.end)
				break;
		}
		if (apply && !apply_bytes)
			break;
	}

	return 0;
}

static int tcp_bpf_push_locked(struct sock *sk, struct sk_msg *msg,
			       u32 apply_bytes, int flags, bool uncharge)
{
	int ret;

	lock_sock(sk);
	ret = tcp_bpf_push(sk, msg, apply_bytes, flags, uncharge);
	release_sock(sk);
	return ret;
}

int tcp_bpf_sendmsg_redir(struct sock *sk, struct sk_msg *msg,
			  u32 bytes, int flags)
{
	bool ingress = sk_msg_to_ingress(msg);
	struct sk_psock *psock = sk_psock_get(sk);
	int ret;

	if (unlikely(!psock)) {
		sk_msg_free(sk, msg);
		return 0;
	}
	ret = ingress ? bpf_tcp_ingress(sk, psock, msg, bytes, flags) :
			tcp_bpf_push_locked(sk, msg, bytes, flags, false);
	sk_psock_put(sk, psock);
	return ret;
}
EXPORT_SYMBOL_GPL(tcp_bpf_sendmsg_redir);

#ifdef CONFIG_BPF_STREAM_PARSER
static bool tcp_bpf_stream_read(const struct sock *sk)
{
	struct sk_psock *psock;
	bool empty = true;

	rcu_read_lock();
	psock = sk_psock(sk);
	if (likely(psock))
		empty = list_empty(&psock->ingress_msg);
	rcu_read_unlock();
	return !empty;
}

static int tcp_bpf_wait_data(struct sock *sk, struct sk_psock *psock,
			     int flags, long timeo, int *err)
{
	DEFINE_WAIT_FUNC(wait, woken_wake_function);
	int ret = 0;

	if (!timeo)
		return ret;

	add_wait_queue(sk_sleep(sk), &wait);
	sk_set_bit(SOCKWQ_ASYNC_WAITDATA, sk);
	ret = sk_wait_event(sk, &timeo,
			    !list_empty(&psock->ingress_msg) ||
			    !skb_queue_empty(&sk->sk_receive_queue), &wait);
	sk_clear_bit(SOCKWQ_ASYNC_WAITDATA, sk);
	remove_wait_queue(sk_sleep(sk), &wait);
	return ret;
}

static int tcp_bpf_recvmsg(struct sock *sk, struct msghdr *msg, size_t len,
		    int nonblock, int flags, int *addr_len)
{
	struct sk_psock *psock;
	int copied, ret;

<<<<<<< HEAD
	psock = sk_psock_get(sk);
	if (unlikely(!psock))
		return tcp_recvmsg(sk, msg, len, nonblock, flags, addr_len);
	if (unlikely(flags & MSG_ERRQUEUE))
		return inet_recv_error(sk, msg, len, addr_len);
	if (!skb_queue_empty(&sk->sk_receive_queue) &&
	    sk_psock_queue_empty(psock))
		return tcp_recvmsg(sk, msg, len, nonblock, flags, addr_len);
=======
	if (unlikely(flags & MSG_ERRQUEUE))
		return inet_recv_error(sk, msg, len, addr_len);

	psock = sk_psock_get(sk);
	if (unlikely(!psock))
		return tcp_recvmsg(sk, msg, len, nonblock, flags, addr_len);
	if (!skb_queue_empty(&sk->sk_receive_queue) &&
	    sk_psock_queue_empty(psock)) {
		sk_psock_put(sk, psock);
		return tcp_recvmsg(sk, msg, len, nonblock, flags, addr_len);
	}
>>>>>>> 358c7c61
	lock_sock(sk);
msg_bytes_ready:
	copied = __tcp_bpf_recvmsg(sk, psock, msg, len, flags);
	if (!copied) {
		int data, err = 0;
		long timeo;

		timeo = sock_rcvtimeo(sk, nonblock);
		data = tcp_bpf_wait_data(sk, psock, flags, timeo, &err);
		if (data) {
			if (!sk_psock_queue_empty(psock))
				goto msg_bytes_ready;
			release_sock(sk);
			sk_psock_put(sk, psock);
			return tcp_recvmsg(sk, msg, len, nonblock, flags, addr_len);
		}
		if (err) {
			ret = err;
			goto out;
		}
		copied = -EAGAIN;
	}
	ret = copied;
out:
	release_sock(sk);
	sk_psock_put(sk, psock);
	return ret;
}

static int tcp_bpf_send_verdict(struct sock *sk, struct sk_psock *psock,
				struct sk_msg *msg, int *copied, int flags)
{
	bool cork = false, enospc = sk_msg_full(msg);
	struct sock *sk_redir;
	u32 tosend, delta = 0;
	int ret;

more_data:
	if (psock->eval == __SK_NONE) {
		/* Track delta in msg size to add/subtract it on SK_DROP from
		 * returned to user copied size. This ensures user doesn't
		 * get a positive return code with msg_cut_data and SK_DROP
		 * verdict.
		 */
		delta = msg->sg.size;
		psock->eval = sk_psock_msg_verdict(sk, psock, msg);
		delta -= msg->sg.size;
	}

	if (msg->cork_bytes &&
	    msg->cork_bytes > msg->sg.size && !enospc) {
		psock->cork_bytes = msg->cork_bytes - msg->sg.size;
		if (!psock->cork) {
			psock->cork = kzalloc(sizeof(*psock->cork),
					      GFP_ATOMIC | __GFP_NOWARN);
			if (!psock->cork)
				return -ENOMEM;
		}
		memcpy(psock->cork, msg, sizeof(*msg));
		return 0;
	}

	tosend = msg->sg.size;
	if (psock->apply_bytes && psock->apply_bytes < tosend)
		tosend = psock->apply_bytes;

	switch (psock->eval) {
	case __SK_PASS:
		ret = tcp_bpf_push(sk, msg, tosend, flags, true);
		if (unlikely(ret)) {
			*copied -= sk_msg_free(sk, msg);
			break;
		}
		sk_msg_apply_bytes(psock, tosend);
		break;
	case __SK_REDIRECT:
		sk_redir = psock->sk_redir;
		sk_msg_apply_bytes(psock, tosend);
		if (psock->cork) {
			cork = true;
			psock->cork = NULL;
		}
		sk_msg_return(sk, msg, tosend);
		release_sock(sk);
		ret = tcp_bpf_sendmsg_redir(sk_redir, msg, tosend, flags);
		lock_sock(sk);
		if (unlikely(ret < 0)) {
			int free = sk_msg_free_nocharge(sk, msg);

			if (!cork)
				*copied -= free;
		}
		if (cork) {
			sk_msg_free(sk, msg);
			kfree(msg);
			msg = NULL;
			ret = 0;
		}
		break;
	case __SK_DROP:
	default:
		sk_msg_free_partial(sk, msg, tosend);
		sk_msg_apply_bytes(psock, tosend);
		*copied -= (tosend + delta);
		return -EACCES;
	}

	if (likely(!ret)) {
		if (!psock->apply_bytes) {
			psock->eval =  __SK_NONE;
			if (psock->sk_redir) {
				sock_put(psock->sk_redir);
				psock->sk_redir = NULL;
			}
		}
		if (msg &&
		    msg->sg.data[msg->sg.start].page_link &&
		    msg->sg.data[msg->sg.start].length)
			goto more_data;
	}
	return ret;
}

static int tcp_bpf_sendmsg(struct sock *sk, struct msghdr *msg, size_t size)
{
	struct sk_msg tmp, *msg_tx = NULL;
	int copied = 0, err = 0;
	struct sk_psock *psock;
	long timeo;
	int flags;

	/* Don't let internal do_tcp_sendpages() flags through */
	flags = (msg->msg_flags & ~MSG_SENDPAGE_DECRYPTED);
	flags |= MSG_NO_SHARED_FRAGS;

	psock = sk_psock_get(sk);
	if (unlikely(!psock))
		return tcp_sendmsg(sk, msg, size);

	lock_sock(sk);
	timeo = sock_sndtimeo(sk, msg->msg_flags & MSG_DONTWAIT);
	while (msg_data_left(msg)) {
		bool enospc = false;
		u32 copy, osize;

		if (sk->sk_err) {
			err = -sk->sk_err;
			goto out_err;
		}

		copy = msg_data_left(msg);
		if (!sk_stream_memory_free(sk))
			goto wait_for_sndbuf;
		if (psock->cork) {
			msg_tx = psock->cork;
		} else {
			msg_tx = &tmp;
			sk_msg_init(msg_tx);
		}

		osize = msg_tx->sg.size;
		err = sk_msg_alloc(sk, msg_tx, msg_tx->sg.size + copy, msg_tx->sg.end - 1);
		if (err) {
			if (err != -ENOSPC)
				goto wait_for_memory;
			enospc = true;
			copy = msg_tx->sg.size - osize;
		}

		err = sk_msg_memcopy_from_iter(sk, &msg->msg_iter, msg_tx,
					       copy);
		if (err < 0) {
			sk_msg_trim(sk, msg_tx, osize);
			goto out_err;
		}

		copied += copy;
		if (psock->cork_bytes) {
			if (size > psock->cork_bytes)
				psock->cork_bytes = 0;
			else
				psock->cork_bytes -= size;
			if (psock->cork_bytes && !enospc)
				goto out_err;
			/* All cork bytes are accounted, rerun the prog. */
			psock->eval = __SK_NONE;
			psock->cork_bytes = 0;
		}

		err = tcp_bpf_send_verdict(sk, psock, msg_tx, &copied, flags);
		if (unlikely(err < 0))
			goto out_err;
		continue;
wait_for_sndbuf:
		set_bit(SOCK_NOSPACE, &sk->sk_socket->flags);
wait_for_memory:
		err = sk_stream_wait_memory(sk, &timeo);
		if (err) {
			if (msg_tx && msg_tx != psock->cork)
				sk_msg_free(sk, msg_tx);
			goto out_err;
		}
	}
out_err:
	if (err < 0)
		err = sk_stream_error(sk, msg->msg_flags, err);
	release_sock(sk);
	sk_psock_put(sk, psock);
	return copied ? copied : err;
}

static int tcp_bpf_sendpage(struct sock *sk, struct page *page, int offset,
			    size_t size, int flags)
{
	struct sk_msg tmp, *msg = NULL;
	int err = 0, copied = 0;
	struct sk_psock *psock;
	bool enospc = false;

	psock = sk_psock_get(sk);
	if (unlikely(!psock))
		return tcp_sendpage(sk, page, offset, size, flags);

	lock_sock(sk);
	if (psock->cork) {
		msg = psock->cork;
	} else {
		msg = &tmp;
		sk_msg_init(msg);
	}

	/* Catch case where ring is full and sendpage is stalled. */
	if (unlikely(sk_msg_full(msg)))
		goto out_err;

	sk_msg_page_add(msg, page, size, offset);
	sk_mem_charge(sk, size);
	copied = size;
	if (sk_msg_full(msg))
		enospc = true;
	if (psock->cork_bytes) {
		if (size > psock->cork_bytes)
			psock->cork_bytes = 0;
		else
			psock->cork_bytes -= size;
		if (psock->cork_bytes && !enospc)
			goto out_err;
		/* All cork bytes are accounted, rerun the prog. */
		psock->eval = __SK_NONE;
		psock->cork_bytes = 0;
	}

	err = tcp_bpf_send_verdict(sk, psock, msg, &copied, flags);
out_err:
	release_sock(sk);
	sk_psock_put(sk, psock);
	return copied ? copied : err;
}

enum {
	TCP_BPF_IPV4,
	TCP_BPF_IPV6,
	TCP_BPF_NUM_PROTS,
};

enum {
	TCP_BPF_BASE,
	TCP_BPF_TX,
	TCP_BPF_NUM_CFGS,
};

static struct proto *tcpv6_prot_saved __read_mostly;
static DEFINE_SPINLOCK(tcpv6_prot_lock);
static struct proto tcp_bpf_prots[TCP_BPF_NUM_PROTS][TCP_BPF_NUM_CFGS];

static void tcp_bpf_rebuild_protos(struct proto prot[TCP_BPF_NUM_CFGS],
				   struct proto *base)
{
	prot[TCP_BPF_BASE]			= *base;
	prot[TCP_BPF_BASE].unhash		= sock_map_unhash;
	prot[TCP_BPF_BASE].close		= sock_map_close;
	prot[TCP_BPF_BASE].recvmsg		= tcp_bpf_recvmsg;
	prot[TCP_BPF_BASE].stream_memory_read	= tcp_bpf_stream_read;

	prot[TCP_BPF_TX]			= prot[TCP_BPF_BASE];
	prot[TCP_BPF_TX].sendmsg		= tcp_bpf_sendmsg;
	prot[TCP_BPF_TX].sendpage		= tcp_bpf_sendpage;
}

static void tcp_bpf_check_v6_needs_rebuild(struct sock *sk, struct proto *ops)
{
	if (sk->sk_family == AF_INET6 &&
	    unlikely(ops != smp_load_acquire(&tcpv6_prot_saved))) {
		spin_lock_bh(&tcpv6_prot_lock);
		if (likely(ops != tcpv6_prot_saved)) {
			tcp_bpf_rebuild_protos(tcp_bpf_prots[TCP_BPF_IPV6], ops);
			smp_store_release(&tcpv6_prot_saved, ops);
		}
		spin_unlock_bh(&tcpv6_prot_lock);
	}
}

static int __init tcp_bpf_v4_build_proto(void)
{
	tcp_bpf_rebuild_protos(tcp_bpf_prots[TCP_BPF_IPV4], &tcp_prot);
	return 0;
}
core_initcall(tcp_bpf_v4_build_proto);

static int tcp_bpf_assert_proto_ops(struct proto *ops)
{
	/* In order to avoid retpoline, we make assumptions when we call
	 * into ops if e.g. a psock is not present. Make sure they are
	 * indeed valid assumptions.
	 */
	return ops->recvmsg  == tcp_recvmsg &&
	       ops->sendmsg  == tcp_sendmsg &&
	       ops->sendpage == tcp_sendpage ? 0 : -ENOTSUPP;
}

struct proto *tcp_bpf_get_proto(struct sock *sk, struct sk_psock *psock)
{
	int family = sk->sk_family == AF_INET6 ? TCP_BPF_IPV6 : TCP_BPF_IPV4;
	int config = psock->progs.msg_parser   ? TCP_BPF_TX   : TCP_BPF_BASE;

	if (!psock->sk_proto) {
		struct proto *ops = READ_ONCE(sk->sk_prot);

		if (tcp_bpf_assert_proto_ops(ops))
			return ERR_PTR(-EINVAL);

		tcp_bpf_check_v6_needs_rebuild(sk, ops);
	}

	return &tcp_bpf_prots[family][config];
}

/* If a child got cloned from a listening socket that had tcp_bpf
 * protocol callbacks installed, we need to restore the callbacks to
 * the default ones because the child does not inherit the psock state
 * that tcp_bpf callbacks expect.
 */
void tcp_bpf_clone(const struct sock *sk, struct sock *newsk)
{
	int family = sk->sk_family == AF_INET6 ? TCP_BPF_IPV6 : TCP_BPF_IPV4;
	struct proto *prot = newsk->sk_prot;

	if (prot == &tcp_bpf_prots[family][TCP_BPF_BASE])
		newsk->sk_prot = sk->sk_prot_creator;
}
#endif /* CONFIG_BPF_STREAM_PARSER */<|MERGE_RESOLUTION|>--- conflicted
+++ resolved
@@ -261,16 +261,6 @@
 	struct sk_psock *psock;
 	int copied, ret;
 
-<<<<<<< HEAD
-	psock = sk_psock_get(sk);
-	if (unlikely(!psock))
-		return tcp_recvmsg(sk, msg, len, nonblock, flags, addr_len);
-	if (unlikely(flags & MSG_ERRQUEUE))
-		return inet_recv_error(sk, msg, len, addr_len);
-	if (!skb_queue_empty(&sk->sk_receive_queue) &&
-	    sk_psock_queue_empty(psock))
-		return tcp_recvmsg(sk, msg, len, nonblock, flags, addr_len);
-=======
 	if (unlikely(flags & MSG_ERRQUEUE))
 		return inet_recv_error(sk, msg, len, addr_len);
 
@@ -282,7 +272,6 @@
 		sk_psock_put(sk, psock);
 		return tcp_recvmsg(sk, msg, len, nonblock, flags, addr_len);
 	}
->>>>>>> 358c7c61
 	lock_sock(sk);
 msg_bytes_ready:
 	copied = __tcp_bpf_recvmsg(sk, psock, msg, len, flags);
