// SPDX-License-Identifier: GPL-2.0-or-later
/*
 * Code for Kernel probes Jump optimization.
 *
 * Copyright 2017, Anju T, IBM Corp.
 */

#include <linux/kprobes.h>
#include <linux/jump_label.h>
#include <linux/types.h>
#include <linux/slab.h>
#include <linux/list.h>
#include <asm/kprobes.h>
#include <asm/ptrace.h>
#include <asm/cacheflush.h>
#include <asm/code-patching.h>
#include <asm/sstep.h>
#include <asm/ppc-opcode.h>
#include <asm/inst.h>

#define TMPL_CALL_HDLR_IDX	(optprobe_template_call_handler - optprobe_template_entry)
#define TMPL_EMULATE_IDX	(optprobe_template_call_emulate - optprobe_template_entry)
#define TMPL_RET_IDX		(optprobe_template_ret - optprobe_template_entry)
#define TMPL_OP_IDX		(optprobe_template_op_address - optprobe_template_entry)
#define TMPL_INSN_IDX		(optprobe_template_insn - optprobe_template_entry)
#define TMPL_END_IDX		(optprobe_template_end - optprobe_template_entry)

static bool insn_page_in_use;

void *alloc_optinsn_page(void)
{
	if (insn_page_in_use)
		return NULL;
	insn_page_in_use = true;
	return &optinsn_slot;
}

void free_optinsn_page(void *page)
{
	insn_page_in_use = false;
}

/*
 * Check if we can optimize this probe. Returns NIP post-emulation if this can
 * be optimized and 0 otherwise.
 */
static unsigned long can_optimize(struct kprobe *p)
{
	struct pt_regs regs;
	struct instruction_op op;
	unsigned long nip = 0;
	unsigned long addr = (unsigned long)p->addr;

	/*
	 * kprobe placed for kretprobe during boot time
	 * has a 'nop' instruction, which can be emulated.
	 * So further checks can be skipped.
	 */
<<<<<<< HEAD
	if (p->addr == (kprobe_opcode_t *)&kretprobe_trampoline)
=======
	if (p->addr == (kprobe_opcode_t *)&__kretprobe_trampoline)
>>>>>>> df0cc57e
		return addr + sizeof(kprobe_opcode_t);

	/*
	 * We only support optimizing kernel addresses, but not
	 * module addresses.
	 *
	 * FIXME: Optimize kprobes placed in module addresses.
	 */
	if (!is_kernel_addr(addr))
		return 0;

	memset(&regs, 0, sizeof(struct pt_regs));
	regs.nip = addr;
	regs.trap = 0x0;
	regs.msr = MSR_KERNEL;

	/*
	 * Kprobe placed in conditional branch instructions are
	 * not optimized, as we can't predict the nip prior with
	 * dummy pt_regs and can not ensure that the return branch
	 * from detour buffer falls in the range of address (i.e 32MB).
	 * A branch back from trampoline is set up in the detour buffer
	 * to the nip returned by the analyse_instr() here.
	 *
	 * Ensure that the instruction is not a conditional branch,
	 * and that can be emulated.
	 */
	if (!is_conditional_branch(ppc_inst_read(p->ainsn.insn)) &&
	    analyse_instr(&op, &regs, ppc_inst_read(p->ainsn.insn)) == 1) {
		emulate_update_regs(&regs, &op);
		nip = regs.nip;
	}

	return nip;
}

static void optimized_callback(struct optimized_kprobe *op,
			       struct pt_regs *regs)
{
	/* This is possible if op is under delayed unoptimizing */
	if (kprobe_disabled(&op->kp))
		return;

	preempt_disable();

	if (kprobe_running()) {
		kprobes_inc_nmissed_count(&op->kp);
	} else {
		__this_cpu_write(current_kprobe, &op->kp);
		regs_set_return_ip(regs, (unsigned long)op->kp.addr);
		get_kprobe_ctlblk()->kprobe_status = KPROBE_HIT_ACTIVE;
		opt_pre_handler(&op->kp, regs);
		__this_cpu_write(current_kprobe, NULL);
	}

	preempt_enable_no_resched();
}
NOKPROBE_SYMBOL(optimized_callback);

void arch_remove_optimized_kprobe(struct optimized_kprobe *op)
{
	if (op->optinsn.insn) {
		free_optinsn_slot(op->optinsn.insn, 1);
		op->optinsn.insn = NULL;
	}
}

static void patch_imm32_load_insns(unsigned long val, int reg, kprobe_opcode_t *addr)
{
	patch_instruction(addr++, ppc_inst(PPC_RAW_LIS(reg, PPC_HI(val))));
	patch_instruction(addr, ppc_inst(PPC_RAW_ORI(reg, reg, PPC_LO(val))));
}

/*
 * Generate instructions to load provided immediate 64-bit value
 * to register 'reg' and patch these instructions at 'addr'.
 */
static void patch_imm64_load_insns(unsigned long long val, int reg, kprobe_opcode_t *addr)
{
	patch_instruction(addr++, ppc_inst(PPC_RAW_LIS(reg, PPC_HIGHEST(val))));
	patch_instruction(addr++, ppc_inst(PPC_RAW_ORI(reg, reg, PPC_HIGHER(val))));
	patch_instruction(addr++, ppc_inst(PPC_RAW_SLDI(reg, reg, 32)));
	patch_instruction(addr++, ppc_inst(PPC_RAW_ORIS(reg, reg, PPC_HI(val))));
	patch_instruction(addr, ppc_inst(PPC_RAW_ORI(reg, reg, PPC_LO(val))));
}

static void patch_imm_load_insns(unsigned long val, int reg, kprobe_opcode_t *addr)
{
	if (IS_ENABLED(CONFIG_PPC64))
		patch_imm64_load_insns(val, reg, addr);
	else
		patch_imm32_load_insns(val, reg, addr);
}

int arch_prepare_optimized_kprobe(struct optimized_kprobe *op, struct kprobe *p)
{
	struct ppc_inst branch_op_callback, branch_emulate_step, temp;
	unsigned long op_callback_addr, emulate_step_addr;
	kprobe_opcode_t *buff;
	long b_offset;
	unsigned long nip, size;
	int rc, i;

	nip = can_optimize(p);
	if (!nip)
		return -EILSEQ;

	/* Allocate instruction slot for detour buffer */
	buff = get_optinsn_slot();
	if (!buff)
		return -ENOMEM;

	/*
	 * OPTPROBE uses 'b' instruction to branch to optinsn.insn.
	 *
	 * The target address has to be relatively nearby, to permit use
	 * of branch instruction in powerpc, because the address is specified
	 * in an immediate field in the instruction opcode itself, ie 24 bits
	 * in the opcode specify the address. Therefore the address should
	 * be within 32MB on either side of the current instruction.
	 */
	b_offset = (unsigned long)buff - (unsigned long)p->addr;
	if (!is_offset_in_branch_range(b_offset))
		goto error;

	/* Check if the return address is also within 32MB range */
	b_offset = (unsigned long)(buff + TMPL_RET_IDX) - nip;
	if (!is_offset_in_branch_range(b_offset))
		goto error;

	/* Setup template */
	/* We can optimize this via patch_instruction_window later */
	size = (TMPL_END_IDX * sizeof(kprobe_opcode_t)) / sizeof(int);
	pr_devel("Copying template to %p, size %lu\n", buff, size);
	for (i = 0; i < size; i++) {
		rc = patch_instruction(buff + i, ppc_inst(*(optprobe_template_entry + i)));
		if (rc < 0)
			goto error;
	}

	/*
	 * Fixup the template with instructions to:
	 * 1. load the address of the actual probepoint
	 */
	patch_imm_load_insns((unsigned long)op, 3, buff + TMPL_OP_IDX);

	/*
	 * 2. branch to optimized_callback() and emulate_step()
	 */
	op_callback_addr = ppc_kallsyms_lookup_name("optimized_callback");
	emulate_step_addr = ppc_kallsyms_lookup_name("emulate_step");
	if (!op_callback_addr || !emulate_step_addr) {
		WARN(1, "Unable to lookup optimized_callback()/emulate_step()\n");
		goto error;
	}

	rc = create_branch(&branch_op_callback, buff + TMPL_CALL_HDLR_IDX,
			   op_callback_addr, BRANCH_SET_LINK);

	rc |= create_branch(&branch_emulate_step, buff + TMPL_EMULATE_IDX,
			    emulate_step_addr, BRANCH_SET_LINK);

	if (rc)
		goto error;

	patch_instruction(buff + TMPL_CALL_HDLR_IDX, branch_op_callback);
	patch_instruction(buff + TMPL_EMULATE_IDX, branch_emulate_step);

	/*
	 * 3. load instruction to be emulated into relevant register, and
	 */
	if (IS_ENABLED(CONFIG_PPC64)) {
		temp = ppc_inst_read(p->ainsn.insn);
		patch_imm_load_insns(ppc_inst_as_ulong(temp), 4, buff + TMPL_INSN_IDX);
	} else {
		patch_imm_load_insns((unsigned long)p->ainsn.insn, 4, buff + TMPL_INSN_IDX);
	}

	/*
	 * 4. branch back from trampoline
	 */
	patch_branch(buff + TMPL_RET_IDX, nip, 0);

	flush_icache_range((unsigned long)buff, (unsigned long)(&buff[TMPL_END_IDX]));

	op->optinsn.insn = buff;

	return 0;

error:
	free_optinsn_slot(buff, 0);
	return -ERANGE;

}

int arch_prepared_optinsn(struct arch_optimized_insn *optinsn)
{
	return optinsn->insn != NULL;
}

/*
 * On powerpc, Optprobes always replaces one instruction (4 bytes
 * aligned and 4 bytes long). It is impossible to encounter another
 * kprobe in this address range. So always return 0.
 */
int arch_check_optimized_kprobe(struct optimized_kprobe *op)
{
	return 0;
}

void arch_optimize_kprobes(struct list_head *oplist)
{
	struct ppc_inst instr;
	struct optimized_kprobe *op;
	struct optimized_kprobe *tmp;

	list_for_each_entry_safe(op, tmp, oplist, list) {
		/*
		 * Backup instructions which will be replaced
		 * by jump address
		 */
		memcpy(op->optinsn.copied_insn, op->kp.addr, RELATIVEJUMP_SIZE);
		create_branch(&instr, op->kp.addr, (unsigned long)op->optinsn.insn, 0);
		patch_instruction(op->kp.addr, instr);
		list_del_init(&op->list);
	}
}

void arch_unoptimize_kprobe(struct optimized_kprobe *op)
{
	arch_arm_kprobe(&op->kp);
}

void arch_unoptimize_kprobes(struct list_head *oplist, struct list_head *done_list)
{
	struct optimized_kprobe *op;
	struct optimized_kprobe *tmp;

	list_for_each_entry_safe(op, tmp, oplist, list) {
		arch_unoptimize_kprobe(op);
		list_move(&op->list, done_list);
	}
}

<<<<<<< HEAD
int arch_within_optimized_kprobe(struct optimized_kprobe *op, unsigned long addr)
=======
int arch_within_optimized_kprobe(struct optimized_kprobe *op, kprobe_opcode_t *addr)
>>>>>>> df0cc57e
{
	return (op->kp.addr <= addr &&
		op->kp.addr + (RELATIVEJUMP_SIZE / sizeof(kprobe_opcode_t)) > addr);
}<|MERGE_RESOLUTION|>--- conflicted
+++ resolved
@@ -56,11 +56,7 @@
 	 * has a 'nop' instruction, which can be emulated.
 	 * So further checks can be skipped.
 	 */
-<<<<<<< HEAD
-	if (p->addr == (kprobe_opcode_t *)&kretprobe_trampoline)
-=======
 	if (p->addr == (kprobe_opcode_t *)&__kretprobe_trampoline)
->>>>>>> df0cc57e
 		return addr + sizeof(kprobe_opcode_t);
 
 	/*
@@ -305,11 +301,7 @@
 	}
 }
 
-<<<<<<< HEAD
-int arch_within_optimized_kprobe(struct optimized_kprobe *op, unsigned long addr)
-=======
 int arch_within_optimized_kprobe(struct optimized_kprobe *op, kprobe_opcode_t *addr)
->>>>>>> df0cc57e
 {
 	return (op->kp.addr <= addr &&
 		op->kp.addr + (RELATIVEJUMP_SIZE / sizeof(kprobe_opcode_t)) > addr);
