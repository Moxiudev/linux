--- conflicted
+++ resolved
@@ -14,10 +14,7 @@
 #include <linux/psp-sev.h>
 #include <linux/pagemap.h>
 #include <linux/swap.h>
-<<<<<<< HEAD
-=======
 #include <linux/misc_cgroup.h>
->>>>>>> 7aef27f0
 #include <linux/processor.h>
 #include <linux/trace_events.h>
 #include <asm/fpu/internal.h>
@@ -31,8 +28,6 @@
 #include "trace.h"
 
 #define __ex(x) __kvm_handle_fault_on_reboot(x)
-<<<<<<< HEAD
-=======
 
 #ifndef CONFIG_KVM_AMD_SEV
 /*
@@ -48,7 +43,6 @@
 #define MISC_CG_RES_SEV MISC_CG_RES_TYPES
 #define MISC_CG_RES_SEV_ES MISC_CG_RES_TYPES
 #endif
->>>>>>> 7aef27f0
 
 static u8 sev_enc_bit;
 static int sev_flush_asids(void);
@@ -115,12 +109,6 @@
 	return true;
 }
 
-<<<<<<< HEAD
-static int sev_asid_new(bool es_active)
-{
-	int pos, min_asid, max_asid;
-	bool retry = true;
-=======
 static int sev_asid_new(struct kvm_sev_info *sev)
 {
 	int pos, min_asid, max_asid, ret;
@@ -136,7 +124,6 @@
 		sev->misc_cg = NULL;
 		return ret;
 	}
->>>>>>> 7aef27f0
 
 	mutex_lock(&sev_bitmap_lock);
 
@@ -144,13 +131,8 @@
 	 * SEV-enabled guests must use asid from min_sev_asid to max_sev_asid.
 	 * SEV-ES-enabled guest can use from 1 to min_sev_asid - 1.
 	 */
-<<<<<<< HEAD
-	min_asid = es_active ? 0 : min_sev_asid - 1;
-	max_asid = es_active ? min_sev_asid - 1 : max_sev_asid;
-=======
 	min_asid = sev->es_active ? 0 : min_sev_asid - 1;
 	max_asid = sev->es_active ? min_sev_asid - 1 : max_sev_asid;
->>>>>>> 7aef27f0
 again:
 	pos = find_next_zero_bit(sev_asid_bitmap, max_sev_asid, min_asid);
 	if (pos >= max_asid) {
@@ -239,13 +221,10 @@
 	if (unlikely(sev->active))
 		return ret;
 
-<<<<<<< HEAD
-	asid = sev_asid_new(es_active);
-=======
+	sev->es_active = es_active;
 	asid = sev_asid_new(sev);
->>>>>>> 7aef27f0
 	if (asid < 0)
-		return ret;
+		goto e_no_asid;
 	sev->asid = asid;
 
 	ret = sev_platform_init(&argp->error);
@@ -253,11 +232,7 @@
 		goto e_free;
 
 	sev->active = true;
-<<<<<<< HEAD
-	sev->es_active = es_active;
 	sev->asid = asid;
-=======
->>>>>>> 7aef27f0
 	INIT_LIST_HEAD(&sev->regions_list);
 
 	return 0;
@@ -265,17 +240,9 @@
 e_free:
 	sev_asid_free(sev);
 	sev->asid = 0;
+e_no_asid:
+	sev->es_active = false;
 	return ret;
-}
-
-static int sev_es_guest_init(struct kvm *kvm, struct kvm_sev_cmd *argp)
-{
-	if (!sev_es)
-		return -ENOTTY;
-
-	to_kvm_svm(kvm)->sev_info.es_active = true;
-
-	return sev_guest_init(kvm, argp);
 }
 
 static int sev_bind_asid(struct kvm *kvm, unsigned int handle, int *error)
@@ -610,39 +577,22 @@
 static int sev_launch_update_vmsa(struct kvm *kvm, struct kvm_sev_cmd *argp)
 {
 	struct kvm_sev_info *sev = &to_kvm_svm(kvm)->sev_info;
-<<<<<<< HEAD
 	struct sev_data_launch_update_vmsa vmsa;
 	struct kvm_vcpu *vcpu;
-=======
-	struct sev_data_launch_update_vmsa *vmsa;
->>>>>>> 7aef27f0
 	int i, ret;
 
 	if (!sev_es_guest(kvm))
 		return -ENOTTY;
 
-<<<<<<< HEAD
 	vmsa.reserved = 0;
 
 	kvm_for_each_vcpu(i, vcpu, kvm) {
 		struct vcpu_svm *svm = to_svm(vcpu);
-=======
-	vmsa = kzalloc(sizeof(*vmsa), GFP_KERNEL);
-	if (!vmsa)
-		return -ENOMEM;
-
-	for (i = 0; i < kvm->created_vcpus; i++) {
-		struct vcpu_svm *svm = to_svm(kvm->vcpus[i]);
->>>>>>> 7aef27f0
 
 		/* Perform some pre-encryption checks against the VMSA */
 		ret = sev_es_sync_vmsa(svm);
 		if (ret)
-<<<<<<< HEAD
 			return ret;
-=======
-			goto e_free;
->>>>>>> 7aef27f0
 
 		/*
 		 * The LAUNCH_UPDATE_VMSA command will perform in-place
@@ -652,7 +602,6 @@
 		 */
 		clflush_cache_range(svm->vmsa, PAGE_SIZE);
 
-<<<<<<< HEAD
 		vmsa.handle = sev->handle;
 		vmsa.address = __sme_pa(svm->vmsa);
 		vmsa.len = PAGE_SIZE;
@@ -660,26 +609,11 @@
 				    &argp->error);
 		if (ret)
 			return ret;
-=======
-		vmsa->handle = sev->handle;
-		vmsa->address = __sme_pa(svm->vmsa);
-		vmsa->len = PAGE_SIZE;
-		ret = sev_issue_cmd(kvm, SEV_CMD_LAUNCH_UPDATE_VMSA, vmsa,
-				    &argp->error);
-		if (ret)
-			goto e_free;
->>>>>>> 7aef27f0
 
 		svm->vcpu.arch.guest_state_protected = true;
 	}
 
-<<<<<<< HEAD
 	return 0;
-=======
-e_free:
-	kfree(vmsa);
-	return ret;
->>>>>>> 7aef27f0
 }
 
 static int sev_launch_measure(struct kvm *kvm, struct kvm_sev_cmd *argp)
@@ -1091,77 +1025,6 @@
 }
 
 static int sev_get_attestation_report(struct kvm *kvm, struct kvm_sev_cmd *argp)
-<<<<<<< HEAD
-=======
-{
-	void __user *report = (void __user *)(uintptr_t)argp->data;
-	struct kvm_sev_info *sev = &to_kvm_svm(kvm)->sev_info;
-	struct sev_data_attestation_report *data;
-	struct kvm_sev_attestation_report params;
-	void __user *p;
-	void *blob = NULL;
-	int ret;
-
-	if (!sev_guest(kvm))
-		return -ENOTTY;
-
-	if (copy_from_user(&params, (void __user *)(uintptr_t)argp->data, sizeof(params)))
-		return -EFAULT;
-
-	data = kzalloc(sizeof(*data), GFP_KERNEL_ACCOUNT);
-	if (!data)
-		return -ENOMEM;
-
-	/* User wants to query the blob length */
-	if (!params.len)
-		goto cmd;
-
-	p = (void __user *)(uintptr_t)params.uaddr;
-	if (p) {
-		if (params.len > SEV_FW_BLOB_MAX_SIZE) {
-			ret = -EINVAL;
-			goto e_free;
-		}
-
-		ret = -ENOMEM;
-		blob = kmalloc(params.len, GFP_KERNEL);
-		if (!blob)
-			goto e_free;
-
-		data->address = __psp_pa(blob);
-		data->len = params.len;
-		memcpy(data->mnonce, params.mnonce, sizeof(params.mnonce));
-	}
-cmd:
-	data->handle = sev->handle;
-	ret = sev_issue_cmd(kvm, SEV_CMD_ATTESTATION_REPORT, data, &argp->error);
-	/*
-	 * If we query the session length, FW responded with expected data.
-	 */
-	if (!params.len)
-		goto done;
-
-	if (ret)
-		goto e_free_blob;
-
-	if (blob) {
-		if (copy_to_user(p, blob, params.len))
-			ret = -EFAULT;
-	}
-
-done:
-	params.len = data->len;
-	if (copy_to_user(report, &params, sizeof(params)))
-		ret = -EFAULT;
-e_free_blob:
-	kfree(blob);
-e_free:
-	kfree(data);
-	return ret;
-}
-
-int svm_mem_enc_op(struct kvm *kvm, void __user *argp)
->>>>>>> 7aef27f0
 {
 	void __user *report = (void __user *)(uintptr_t)argp->data;
 	struct kvm_sev_info *sev = &to_kvm_svm(kvm)->sev_info;
@@ -1171,78 +1034,13 @@
 	void *blob = NULL;
 	int ret;
 
-<<<<<<< HEAD
 	if (!sev_guest(kvm))
-=======
-	if (!svm_sev_enabled() || !sev)
->>>>>>> 7aef27f0
 		return -ENOTTY;
 
 	if (copy_from_user(&params, (void __user *)(uintptr_t)argp->data, sizeof(params)))
 		return -EFAULT;
 
-<<<<<<< HEAD
 	memset(&data, 0, sizeof(data));
-=======
-	mutex_lock(&kvm->lock);
-
-	switch (sev_cmd.id) {
-	case KVM_SEV_INIT:
-		r = sev_guest_init(kvm, &sev_cmd);
-		break;
-	case KVM_SEV_ES_INIT:
-		r = sev_es_guest_init(kvm, &sev_cmd);
-		break;
-	case KVM_SEV_LAUNCH_START:
-		r = sev_launch_start(kvm, &sev_cmd);
-		break;
-	case KVM_SEV_LAUNCH_UPDATE_DATA:
-		r = sev_launch_update_data(kvm, &sev_cmd);
-		break;
-	case KVM_SEV_LAUNCH_UPDATE_VMSA:
-		r = sev_launch_update_vmsa(kvm, &sev_cmd);
-		break;
-	case KVM_SEV_LAUNCH_MEASURE:
-		r = sev_launch_measure(kvm, &sev_cmd);
-		break;
-	case KVM_SEV_LAUNCH_FINISH:
-		r = sev_launch_finish(kvm, &sev_cmd);
-		break;
-	case KVM_SEV_GUEST_STATUS:
-		r = sev_guest_status(kvm, &sev_cmd);
-		break;
-	case KVM_SEV_DBG_DECRYPT:
-		r = sev_dbg_crypt(kvm, &sev_cmd, true);
-		break;
-	case KVM_SEV_DBG_ENCRYPT:
-		r = sev_dbg_crypt(kvm, &sev_cmd, false);
-		break;
-	case KVM_SEV_LAUNCH_SECRET:
-		r = sev_launch_secret(kvm, &sev_cmd);
-		break;
-	case KVM_SEV_GET_ATTESTATION_REPORT:
-		r = sev_get_attestation_report(kvm, &sev_cmd);
-		break;
-	default:
-		r = -EINVAL;
-		goto out;
-	}
-
-	if (copy_to_user(argp, &sev_cmd, sizeof(struct kvm_sev_cmd)))
-		r = -EFAULT;
-
-out:
-	mutex_unlock(&kvm->lock);
-	return r;
-}
-
-int svm_register_enc_region(struct kvm *kvm,
-			    struct kvm_enc_region *range)
-{
-	struct kvm_sev_info *sev = &to_kvm_svm(kvm)->sev_info;
-	struct enc_region *region;
-	int ret = 0;
->>>>>>> 7aef27f0
 
 	/* User wants to query the blob length */
 	if (!params.len)
@@ -1257,7 +1055,6 @@
 		if (!blob)
 			return -ENOMEM;
 
-<<<<<<< HEAD
 		data.address = __psp_pa(blob);
 		data.len = params.len;
 		memcpy(data.mnonce, params.mnonce, sizeof(params.mnonce));
@@ -1265,26 +1062,9 @@
 cmd:
 	data.handle = sev->handle;
 	ret = sev_issue_cmd(kvm, SEV_CMD_ATTESTATION_REPORT, &data, &argp->error);
-=======
-	mutex_lock(&kvm->lock);
-	region->pages = sev_pin_memory(kvm, range->addr, range->size, &region->npages, 1);
-	if (IS_ERR(region->pages)) {
-		ret = PTR_ERR(region->pages);
-		mutex_unlock(&kvm->lock);
-		goto e_free;
-	}
-
-	region->uaddr = range->addr;
-	region->size = range->size;
-
-	list_add_tail(&region->list, &sev->regions_list);
-	mutex_unlock(&kvm->lock);
-
->>>>>>> 7aef27f0
 	/*
 	 * If we query the session length, FW responded with expected data.
 	 */
-<<<<<<< HEAD
 	if (!params.len)
 		goto done;
 
@@ -1295,11 +1075,6 @@
 		if (copy_to_user(p, blob, params.len))
 			ret = -EFAULT;
 	}
-=======
-	sev_clflush_pages(region->pages, region->npages);
-
-	return ret;
->>>>>>> 7aef27f0
 
 done:
 	params.len = data.len;
@@ -2021,12 +1796,12 @@
 	mutex_unlock(&kvm->lock);
 
 	sev_unbind_asid(kvm, sev->handle);
-	sev_asid_free(sev->asid);
+	sev_asid_free(sev);
 }
 
 void __init sev_hardware_setup(void)
 {
-	unsigned int eax, ebx, ecx, edx;
+	unsigned int eax, ebx, ecx, edx, sev_asid_count, sev_es_asid_count;
 	bool sev_es_supported = false;
 	bool sev_supported = false;
 
@@ -2059,7 +1834,11 @@
 	if (!sev_reclaim_asid_bitmap)
 		goto out;
 
-	pr_info("SEV supported: %u ASIDs\n", max_sev_asid - min_sev_asid + 1);
+	sev_asid_count = max_sev_asid - min_sev_asid + 1;
+	if (misc_cg_set_capacity(MISC_CG_RES_SEV, sev_asid_count))
+		goto out;
+
+	pr_info("SEV supported: %u ASIDs\n", sev_asid_count);
 	sev_supported = true;
 
 	/* SEV-ES support requested? */
@@ -2074,7 +1853,11 @@
 	if (min_sev_asid == 1)
 		goto out;
 
-	pr_info("SEV-ES supported: %u ASIDs\n", min_sev_asid - 1);
+	sev_es_asid_count = min_sev_asid - 1;
+	if (misc_cg_set_capacity(MISC_CG_RES_SEV_ES, sev_es_asid_count))
+		goto out;
+
+	pr_info("SEV-ES supported: %u ASIDs\n", sev_es_asid_count);
 	sev_es_supported = true;
 
 out:
@@ -2089,6 +1872,8 @@
 
 	bitmap_free(sev_asid_bitmap);
 	bitmap_free(sev_reclaim_asid_bitmap);
+	misc_cg_set_capacity(MISC_CG_RES_SEV, 0);
+	misc_cg_set_capacity(MISC_CG_RES_SEV_ES, 0);
 
 	sev_flush_asids();
 }
@@ -2137,7 +1922,6 @@
 		WARN(1, "Address overflow, using WBINVD\n");
 	}
 
-<<<<<<< HEAD
 	/*
 	 * Hardware should always have one of the above features,
 	 * but if not, use WBINVD and issue a warning.
@@ -2250,75 +2034,6 @@
 
 	/* Clear the valid entries fields */
 	memset(ghcb->save.valid_bitmap, 0, sizeof(ghcb->save.valid_bitmap));
-=======
-	sev_unbind_asid(kvm, sev->handle);
-	sev_asid_free(sev);
-}
-
-void __init sev_hardware_setup(void)
-{
-	unsigned int eax, ebx, ecx, edx, sev_asid_count, sev_es_asid_count;
-	bool sev_es_supported = false;
-	bool sev_supported = false;
-
-	/* Does the CPU support SEV? */
-	if (!boot_cpu_has(X86_FEATURE_SEV))
-		goto out;
-
-	/* Retrieve SEV CPUID information */
-	cpuid(0x8000001f, &eax, &ebx, &ecx, &edx);
-
-	/* Set encryption bit location for SEV-ES guests */
-	sev_enc_bit = ebx & 0x3f;
-
-	/* Maximum number of encrypted guests supported simultaneously */
-	max_sev_asid = ecx;
-
-	if (!svm_sev_enabled())
-		goto out;
-
-	/* Minimum ASID value that should be used for SEV guest */
-	min_sev_asid = edx;
-
-	/* Initialize SEV ASID bitmaps */
-	sev_asid_bitmap = bitmap_zalloc(max_sev_asid, GFP_KERNEL);
-	if (!sev_asid_bitmap)
-		goto out;
-
-	sev_reclaim_asid_bitmap = bitmap_zalloc(max_sev_asid, GFP_KERNEL);
-	if (!sev_reclaim_asid_bitmap)
-		goto out;
-
-	sev_asid_count = max_sev_asid - min_sev_asid + 1;
-	if (misc_cg_set_capacity(MISC_CG_RES_SEV, sev_asid_count))
-		goto out;
-
-	pr_info("SEV supported: %u ASIDs\n", sev_asid_count);
-	sev_supported = true;
-
-	/* SEV-ES support requested? */
-	if (!sev_es)
-		goto out;
-
-	/* Does the CPU support SEV-ES? */
-	if (!boot_cpu_has(X86_FEATURE_SEV_ES))
-		goto out;
-
-	/* Has the system been allocated ASIDs for SEV-ES? */
-	if (min_sev_asid == 1)
-		goto out;
-
-	sev_es_asid_count = min_sev_asid - 1;
-	if (misc_cg_set_capacity(MISC_CG_RES_SEV_ES, sev_es_asid_count))
-		goto out;
-
-	pr_info("SEV-ES supported: %u ASIDs\n", sev_es_asid_count);
-	sev_es_supported = true;
-
-out:
-	sev = sev_supported;
-	sev_es = sev_es_supported;
->>>>>>> 7aef27f0
 }
 
 static int sev_es_validate_vmgexit(struct vcpu_svm *svm)
@@ -2448,7 +2163,6 @@
 	if (!svm->ghcb)
 		return;
 
-<<<<<<< HEAD
 	if (svm->ghcb_sa_free) {
 		/*
 		 * The scratch area lives outside the GHCB, so there is a
@@ -2461,323 +2175,6 @@
 					svm->ghcb_sa, svm->ghcb_sa_len);
 			svm->ghcb_sa_sync = false;
 		}
-=======
-	bitmap_free(sev_asid_bitmap);
-	bitmap_free(sev_reclaim_asid_bitmap);
-	misc_cg_set_capacity(MISC_CG_RES_SEV, 0);
-	misc_cg_set_capacity(MISC_CG_RES_SEV_ES, 0);
->>>>>>> 7aef27f0
-
-		kfree(svm->ghcb_sa);
-		svm->ghcb_sa = NULL;
-		svm->ghcb_sa_free = false;
-	}
-
-	trace_kvm_vmgexit_exit(svm->vcpu.vcpu_id, svm->ghcb);
-
-	sev_es_sync_to_ghcb(svm);
-
-	kvm_vcpu_unmap(&svm->vcpu, &svm->ghcb_map, true);
-	svm->ghcb = NULL;
-}
-
-/*
- * Pages used by hardware to hold guest encrypted state must be flushed before
- * returning them to the system.
- */
-static void sev_flush_guest_memory(struct vcpu_svm *svm, void *va,
-				   unsigned long len)
-{
-	/*
-	 * If hardware enforced cache coherency for encrypted mappings of the
-	 * same physical page is supported, nothing to do.
-	 */
-	if (boot_cpu_has(X86_FEATURE_SME_COHERENT))
-		return;
-
-	/*
-	 * If the VM Page Flush MSR is supported, use it to flush the page
-	 * (using the page virtual address and the guest ASID).
-	 */
-	if (boot_cpu_has(X86_FEATURE_VM_PAGE_FLUSH)) {
-		struct kvm_sev_info *sev;
-		unsigned long va_start;
-		u64 start, stop;
-
-		/* Align start and stop to page boundaries. */
-		va_start = (unsigned long)va;
-		start = (u64)va_start & PAGE_MASK;
-		stop = PAGE_ALIGN((u64)va_start + len);
-
-		if (start < stop) {
-			sev = &to_kvm_svm(svm->vcpu.kvm)->sev_info;
-
-			while (start < stop) {
-				wrmsrl(MSR_AMD64_VM_PAGE_FLUSH,
-				       start | sev->asid);
-
-				start += PAGE_SIZE;
-			}
-
-			return;
-		}
-
-		WARN(1, "Address overflow, using WBINVD\n");
-	}
-
-	/*
-	 * Hardware should always have one of the above features,
-	 * but if not, use WBINVD and issue a warning.
-	 */
-	WARN_ONCE(1, "Using WBINVD to flush guest memory\n");
-	wbinvd_on_all_cpus();
-}
-
-void sev_free_vcpu(struct kvm_vcpu *vcpu)
-{
-	struct vcpu_svm *svm;
-
-	if (!sev_es_guest(vcpu->kvm))
-		return;
-
-	svm = to_svm(vcpu);
-
-	if (vcpu->arch.guest_state_protected)
-		sev_flush_guest_memory(svm, svm->vmsa, PAGE_SIZE);
-	__free_page(virt_to_page(svm->vmsa));
-
-	if (svm->ghcb_sa_free)
-		kfree(svm->ghcb_sa);
-}
-
-static void dump_ghcb(struct vcpu_svm *svm)
-{
-	struct ghcb *ghcb = svm->ghcb;
-	unsigned int nbits;
-
-	/* Re-use the dump_invalid_vmcb module parameter */
-	if (!dump_invalid_vmcb) {
-		pr_warn_ratelimited("set kvm_amd.dump_invalid_vmcb=1 to dump internal KVM state.\n");
-		return;
-	}
-
-	nbits = sizeof(ghcb->save.valid_bitmap) * 8;
-
-	pr_err("GHCB (GPA=%016llx):\n", svm->vmcb->control.ghcb_gpa);
-	pr_err("%-20s%016llx is_valid: %u\n", "sw_exit_code",
-	       ghcb->save.sw_exit_code, ghcb_sw_exit_code_is_valid(ghcb));
-	pr_err("%-20s%016llx is_valid: %u\n", "sw_exit_info_1",
-	       ghcb->save.sw_exit_info_1, ghcb_sw_exit_info_1_is_valid(ghcb));
-	pr_err("%-20s%016llx is_valid: %u\n", "sw_exit_info_2",
-	       ghcb->save.sw_exit_info_2, ghcb_sw_exit_info_2_is_valid(ghcb));
-	pr_err("%-20s%016llx is_valid: %u\n", "sw_scratch",
-	       ghcb->save.sw_scratch, ghcb_sw_scratch_is_valid(ghcb));
-	pr_err("%-20s%*pb\n", "valid_bitmap", nbits, ghcb->save.valid_bitmap);
-}
-
-static void sev_es_sync_to_ghcb(struct vcpu_svm *svm)
-{
-	struct kvm_vcpu *vcpu = &svm->vcpu;
-	struct ghcb *ghcb = svm->ghcb;
-
-	/*
-	 * The GHCB protocol so far allows for the following data
-	 * to be returned:
-	 *   GPRs RAX, RBX, RCX, RDX
-	 *
-	 * Copy their values, even if they may not have been written during the
-	 * VM-Exit.  It's the guest's responsibility to not consume random data.
-	 */
-	ghcb_set_rax(ghcb, vcpu->arch.regs[VCPU_REGS_RAX]);
-	ghcb_set_rbx(ghcb, vcpu->arch.regs[VCPU_REGS_RBX]);
-	ghcb_set_rcx(ghcb, vcpu->arch.regs[VCPU_REGS_RCX]);
-	ghcb_set_rdx(ghcb, vcpu->arch.regs[VCPU_REGS_RDX]);
-}
-
-static void sev_es_sync_from_ghcb(struct vcpu_svm *svm)
-{
-	struct vmcb_control_area *control = &svm->vmcb->control;
-	struct kvm_vcpu *vcpu = &svm->vcpu;
-	struct ghcb *ghcb = svm->ghcb;
-	u64 exit_code;
-
-	/*
-	 * The GHCB protocol so far allows for the following data
-	 * to be supplied:
-	 *   GPRs RAX, RBX, RCX, RDX
-	 *   XCR0
-	 *   CPL
-	 *
-	 * VMMCALL allows the guest to provide extra registers. KVM also
-	 * expects RSI for hypercalls, so include that, too.
-	 *
-	 * Copy their values to the appropriate location if supplied.
-	 */
-	memset(vcpu->arch.regs, 0, sizeof(vcpu->arch.regs));
-
-	vcpu->arch.regs[VCPU_REGS_RAX] = ghcb_get_rax_if_valid(ghcb);
-	vcpu->arch.regs[VCPU_REGS_RBX] = ghcb_get_rbx_if_valid(ghcb);
-	vcpu->arch.regs[VCPU_REGS_RCX] = ghcb_get_rcx_if_valid(ghcb);
-	vcpu->arch.regs[VCPU_REGS_RDX] = ghcb_get_rdx_if_valid(ghcb);
-	vcpu->arch.regs[VCPU_REGS_RSI] = ghcb_get_rsi_if_valid(ghcb);
-
-	svm->vmcb->save.cpl = ghcb_get_cpl_if_valid(ghcb);
-
-	if (ghcb_xcr0_is_valid(ghcb)) {
-		vcpu->arch.xcr0 = ghcb_get_xcr0(ghcb);
-		kvm_update_cpuid_runtime(vcpu);
-	}
-
-	/* Copy the GHCB exit information into the VMCB fields */
-	exit_code = ghcb_get_sw_exit_code(ghcb);
-	control->exit_code = lower_32_bits(exit_code);
-	control->exit_code_hi = upper_32_bits(exit_code);
-	control->exit_info_1 = ghcb_get_sw_exit_info_1(ghcb);
-	control->exit_info_2 = ghcb_get_sw_exit_info_2(ghcb);
-
-	/* Clear the valid entries fields */
-	memset(ghcb->save.valid_bitmap, 0, sizeof(ghcb->save.valid_bitmap));
-}
-
-static int sev_es_validate_vmgexit(struct vcpu_svm *svm)
-{
-	struct kvm_vcpu *vcpu;
-	struct ghcb *ghcb;
-	u64 exit_code = 0;
-
-	ghcb = svm->ghcb;
-
-	/* Only GHCB Usage code 0 is supported */
-	if (ghcb->ghcb_usage)
-		goto vmgexit_err;
-
-	/*
-	 * Retrieve the exit code now even though is may not be marked valid
-	 * as it could help with debugging.
-	 */
-	exit_code = ghcb_get_sw_exit_code(ghcb);
-
-	if (!ghcb_sw_exit_code_is_valid(ghcb) ||
-	    !ghcb_sw_exit_info_1_is_valid(ghcb) ||
-	    !ghcb_sw_exit_info_2_is_valid(ghcb))
-		goto vmgexit_err;
-
-	switch (ghcb_get_sw_exit_code(ghcb)) {
-	case SVM_EXIT_READ_DR7:
-		break;
-	case SVM_EXIT_WRITE_DR7:
-		if (!ghcb_rax_is_valid(ghcb))
-			goto vmgexit_err;
-		break;
-	case SVM_EXIT_RDTSC:
-		break;
-	case SVM_EXIT_RDPMC:
-		if (!ghcb_rcx_is_valid(ghcb))
-			goto vmgexit_err;
-		break;
-	case SVM_EXIT_CPUID:
-		if (!ghcb_rax_is_valid(ghcb) ||
-		    !ghcb_rcx_is_valid(ghcb))
-			goto vmgexit_err;
-		if (ghcb_get_rax(ghcb) == 0xd)
-			if (!ghcb_xcr0_is_valid(ghcb))
-				goto vmgexit_err;
-		break;
-	case SVM_EXIT_INVD:
-		break;
-	case SVM_EXIT_IOIO:
-		if (ghcb_get_sw_exit_info_1(ghcb) & SVM_IOIO_STR_MASK) {
-			if (!ghcb_sw_scratch_is_valid(ghcb))
-				goto vmgexit_err;
-		} else {
-			if (!(ghcb_get_sw_exit_info_1(ghcb) & SVM_IOIO_TYPE_MASK))
-				if (!ghcb_rax_is_valid(ghcb))
-					goto vmgexit_err;
-		}
-		break;
-	case SVM_EXIT_MSR:
-		if (!ghcb_rcx_is_valid(ghcb))
-			goto vmgexit_err;
-		if (ghcb_get_sw_exit_info_1(ghcb)) {
-			if (!ghcb_rax_is_valid(ghcb) ||
-			    !ghcb_rdx_is_valid(ghcb))
-				goto vmgexit_err;
-		}
-		break;
-	case SVM_EXIT_VMMCALL:
-		if (!ghcb_rax_is_valid(ghcb) ||
-		    !ghcb_cpl_is_valid(ghcb))
-			goto vmgexit_err;
-		break;
-	case SVM_EXIT_RDTSCP:
-		break;
-	case SVM_EXIT_WBINVD:
-		break;
-	case SVM_EXIT_MONITOR:
-		if (!ghcb_rax_is_valid(ghcb) ||
-		    !ghcb_rcx_is_valid(ghcb) ||
-		    !ghcb_rdx_is_valid(ghcb))
-			goto vmgexit_err;
-		break;
-	case SVM_EXIT_MWAIT:
-		if (!ghcb_rax_is_valid(ghcb) ||
-		    !ghcb_rcx_is_valid(ghcb))
-			goto vmgexit_err;
-		break;
-	case SVM_VMGEXIT_MMIO_READ:
-	case SVM_VMGEXIT_MMIO_WRITE:
-		if (!ghcb_sw_scratch_is_valid(ghcb))
-			goto vmgexit_err;
-		break;
-	case SVM_VMGEXIT_NMI_COMPLETE:
-	case SVM_VMGEXIT_AP_HLT_LOOP:
-	case SVM_VMGEXIT_AP_JUMP_TABLE:
-	case SVM_VMGEXIT_UNSUPPORTED_EVENT:
-		break;
-	default:
-		goto vmgexit_err;
-	}
-
-	return 0;
-
-vmgexit_err:
-	vcpu = &svm->vcpu;
-
-	if (ghcb->ghcb_usage) {
-		vcpu_unimpl(vcpu, "vmgexit: ghcb usage %#x is not valid\n",
-			    ghcb->ghcb_usage);
-	} else {
-		vcpu_unimpl(vcpu, "vmgexit: exit reason %#llx is not valid\n",
-			    exit_code);
-		dump_ghcb(svm);
-	}
-
-	vcpu->run->exit_reason = KVM_EXIT_INTERNAL_ERROR;
-	vcpu->run->internal.suberror = KVM_INTERNAL_ERROR_UNEXPECTED_EXIT_REASON;
-	vcpu->run->internal.ndata = 2;
-	vcpu->run->internal.data[0] = exit_code;
-	vcpu->run->internal.data[1] = vcpu->arch.last_vmentry_cpu;
-
-	return -EINVAL;
-}
-
-static void pre_sev_es_run(struct vcpu_svm *svm)
-{
-	if (!svm->ghcb)
-		return;
-
-	if (svm->ghcb_sa_free) {
-		/*
-		 * The scratch area lives outside the GHCB, so there is a
-		 * buffer that, depending on the operation performed, may
-		 * need to be synced, then freed.
-		 */
-		if (svm->ghcb_sa_sync) {
-			kvm_write_guest(svm->vcpu.kvm,
-					ghcb_get_sw_scratch(svm->ghcb),
-					svm->ghcb_sa, svm->ghcb_sa_len);
-			svm->ghcb_sa_sync = false;
-		}
 
 		kfree(svm->ghcb_sa);
 		svm->ghcb_sa = NULL;
@@ -2870,11 +2267,7 @@
 			       len, GHCB_SCRATCH_AREA_LIMIT);
 			return false;
 		}
-<<<<<<< HEAD
 		scratch_va = kzalloc(len, GFP_KERNEL_ACCOUNT);
-=======
-		scratch_va = kzalloc(len, GFP_KERNEL);
->>>>>>> 7aef27f0
 		if (!scratch_va)
 			return false;
 
@@ -2948,11 +2341,7 @@
 		vcpu->arch.regs[VCPU_REGS_RAX] = cpuid_fn;
 		vcpu->arch.regs[VCPU_REGS_RCX] = 0;
 
-<<<<<<< HEAD
 		ret = svm_invoke_exit_handler(vcpu, SVM_EXIT_CPUID);
-=======
-		ret = svm_invoke_exit_handler(svm, SVM_EXIT_CPUID);
->>>>>>> 7aef27f0
 		if (!ret) {
 			ret = -EINVAL;
 			break;
@@ -3002,14 +2391,9 @@
 	return ret;
 }
 
-<<<<<<< HEAD
 int sev_handle_vmgexit(struct kvm_vcpu *vcpu)
 {
 	struct vcpu_svm *svm = to_svm(vcpu);
-=======
-int sev_handle_vmgexit(struct vcpu_svm *svm)
-{
->>>>>>> 7aef27f0
 	struct vmcb_control_area *control = &svm->vmcb->control;
 	u64 ghcb_gpa, exit_code;
 	struct ghcb *ghcb;
@@ -3021,7 +2405,6 @@
 		return sev_handle_vmgexit_msr_protocol(svm);
 
 	if (!ghcb_gpa) {
-<<<<<<< HEAD
 		vcpu_unimpl(vcpu, "vmgexit: GHCB gpa is not set\n");
 		return -EINVAL;
 	}
@@ -3029,15 +2412,6 @@
 	if (kvm_vcpu_map(vcpu, ghcb_gpa >> PAGE_SHIFT, &svm->ghcb_map)) {
 		/* Unable to map GHCB from guest */
 		vcpu_unimpl(vcpu, "vmgexit: error mapping GHCB [%#llx] from guest\n",
-=======
-		vcpu_unimpl(&svm->vcpu, "vmgexit: GHCB gpa is not set\n");
-		return -EINVAL;
-	}
-
-	if (kvm_vcpu_map(&svm->vcpu, ghcb_gpa >> PAGE_SHIFT, &svm->ghcb_map)) {
-		/* Unable to map GHCB from guest */
-		vcpu_unimpl(&svm->vcpu, "vmgexit: error mapping GHCB [%#llx] from guest\n",
->>>>>>> 7aef27f0
 			    ghcb_gpa);
 		return -EINVAL;
 	}
@@ -3045,11 +2419,7 @@
 	svm->ghcb = svm->ghcb_map.hva;
 	ghcb = svm->ghcb_map.hva;
 
-<<<<<<< HEAD
 	trace_kvm_vmgexit_enter(vcpu->vcpu_id, ghcb);
-=======
-	trace_kvm_vmgexit_enter(svm->vcpu.vcpu_id, ghcb);
->>>>>>> 7aef27f0
 
 	exit_code = ghcb_get_sw_exit_code(ghcb);
 
@@ -3067,11 +2437,7 @@
 		if (!setup_vmgexit_scratch(svm, true, control->exit_info_2))
 			break;
 
-<<<<<<< HEAD
 		ret = kvm_sev_es_mmio_read(vcpu,
-=======
-		ret = kvm_sev_es_mmio_read(&svm->vcpu,
->>>>>>> 7aef27f0
 					   control->exit_info_1,
 					   control->exit_info_2,
 					   svm->ghcb_sa);
@@ -3080,17 +2446,12 @@
 		if (!setup_vmgexit_scratch(svm, false, control->exit_info_2))
 			break;
 
-<<<<<<< HEAD
 		ret = kvm_sev_es_mmio_write(vcpu,
-=======
-		ret = kvm_sev_es_mmio_write(&svm->vcpu,
->>>>>>> 7aef27f0
 					    control->exit_info_1,
 					    control->exit_info_2,
 					    svm->ghcb_sa);
 		break;
 	case SVM_VMGEXIT_NMI_COMPLETE:
-<<<<<<< HEAD
 		ret = svm_invoke_exit_handler(vcpu, SVM_EXIT_IRET);
 		break;
 	case SVM_VMGEXIT_AP_HLT_LOOP:
@@ -3098,15 +2459,6 @@
 		break;
 	case SVM_VMGEXIT_AP_JUMP_TABLE: {
 		struct kvm_sev_info *sev = &to_kvm_svm(vcpu->kvm)->sev_info;
-=======
-		ret = svm_invoke_exit_handler(svm, SVM_EXIT_IRET);
-		break;
-	case SVM_VMGEXIT_AP_HLT_LOOP:
-		ret = kvm_emulate_ap_reset_hold(&svm->vcpu);
-		break;
-	case SVM_VMGEXIT_AP_JUMP_TABLE: {
-		struct kvm_sev_info *sev = &to_kvm_svm(svm->vcpu.kvm)->sev_info;
->>>>>>> 7aef27f0
 
 		switch (control->exit_info_1) {
 		case 0:
@@ -3131,20 +2483,12 @@
 		break;
 	}
 	case SVM_VMGEXIT_UNSUPPORTED_EVENT:
-<<<<<<< HEAD
 		vcpu_unimpl(vcpu,
-=======
-		vcpu_unimpl(&svm->vcpu,
->>>>>>> 7aef27f0
 			    "vmgexit: unsupported event - exit_info_1=%#llx, exit_info_2=%#llx\n",
 			    control->exit_info_1, control->exit_info_2);
 		break;
 	default:
-<<<<<<< HEAD
 		ret = svm_invoke_exit_handler(vcpu, exit_code);
-=======
-		ret = svm_invoke_exit_handler(svm, exit_code);
->>>>>>> 7aef27f0
 	}
 
 	return ret;
@@ -3253,11 +2597,8 @@
 	 * the guest will set the CS and RIP. Set SW_EXIT_INFO_2 to a
 	 * non-zero value.
 	 */
-<<<<<<< HEAD
 	if (!svm->ghcb)
 		return;
 
-=======
->>>>>>> 7aef27f0
 	ghcb_set_sw_exit_info_2(svm->ghcb, 1);
 }