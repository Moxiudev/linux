--- conflicted
+++ resolved
@@ -587,11 +587,7 @@
 			 unsigned long address, unsigned long asce)
 {
 	union register_pair r1 = { .even = old, .odd = new, };
-<<<<<<< HEAD
-	union register_pair r2 = { .even = table | dtt, .odd = address, };
-=======
 	union register_pair r2 = { .even = __pa(table) | dtt, .odd = address, };
->>>>>>> df0cc57e
 
 	asm volatile(".insn rrf,0xb98f0000,%[r1],%[r2],%[asce],0"
 		     : [r1] "+&d" (r1.pair)
