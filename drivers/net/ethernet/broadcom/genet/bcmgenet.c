--- conflicted
+++ resolved
@@ -459,20 +459,6 @@
 			genet_dma_ring_regs[r]);
 }
 
-<<<<<<< HEAD
-static bool bcmgenet_hfb_is_filter_enabled(struct bcmgenet_priv *priv,
-					   u32 f_index)
-{
-	u32 offset;
-	u32 reg;
-
-	offset = HFB_FLT_ENABLE_V3PLUS + (f_index < 32) * sizeof(u32);
-	reg = bcmgenet_hfb_reg_readl(priv, offset);
-	return !!(reg & (1 << (f_index % 32)));
-}
-
-=======
->>>>>>> 84569f32
 static void bcmgenet_hfb_enable_filter(struct bcmgenet_priv *priv, u32 f_index)
 {
 	u32 offset;
@@ -536,22 +522,6 @@
 	bcmgenet_hfb_reg_writel(priv, reg, offset);
 }
 
-<<<<<<< HEAD
-static int bcmgenet_hfb_find_unused_filter(struct bcmgenet_priv *priv)
-{
-	u32 f_index;
-
-	/* First MAX_NUM_OF_FS_RULES are reserved for Rx NFC filters */
-	for (f_index = MAX_NUM_OF_FS_RULES;
-	     f_index < priv->hw_params->hfb_filter_cnt; f_index++)
-		if (!bcmgenet_hfb_is_filter_enabled(priv, f_index))
-			return f_index;
-
-	return -ENOMEM;
-}
-
-=======
->>>>>>> 84569f32
 static int bcmgenet_hfb_validate_mask(void *mask, size_t size)
 {
 	while (size) {
@@ -573,16 +543,6 @@
 #define VALIDATE_MASK(x) \
 	bcmgenet_hfb_validate_mask(&(x), sizeof(x))
 
-<<<<<<< HEAD
-static int bcmgenet_hfb_insert_data(u32 *f, int offset,
-				    void *val, void *mask, size_t size)
-{
-	int index;
-	u32 tmp;
-
-	index = offset / 2;
-	tmp = f[index];
-=======
 static int bcmgenet_hfb_insert_data(struct bcmgenet_priv *priv, u32 f_index,
 				    u32 offset, void *val, void *mask,
 				    size_t size)
@@ -591,7 +551,6 @@
 
 	index = f_index * priv->hw_params->hfb_filter_size + offset / 2;
 	tmp = bcmgenet_hfb_readl(priv, index * sizeof(u32));
->>>>>>> 84569f32
 
 	while (size--) {
 		if (offset++ & 1) {
@@ -608,16 +567,10 @@
 				tmp |= 0x10000;
 				break;
 			}
-<<<<<<< HEAD
-			f[index++] = tmp;
-			if (size)
-				tmp = f[index];
-=======
 			bcmgenet_hfb_writel(priv, tmp, index++ * sizeof(u32));
 			if (size)
 				tmp = bcmgenet_hfb_readl(priv,
 							 index * sizeof(u32));
->>>>>>> 84569f32
 		} else {
 			tmp &= ~0xCFF00;
 			tmp |= (*(unsigned char *)val++) << 8;
@@ -633,49 +586,13 @@
 				break;
 			}
 			if (!size)
-<<<<<<< HEAD
-				f[index] = tmp;
-=======
 				bcmgenet_hfb_writel(priv, tmp, index * sizeof(u32));
->>>>>>> 84569f32
 		}
 	}
 
 	return 0;
 }
 
-<<<<<<< HEAD
-static void bcmgenet_hfb_set_filter(struct bcmgenet_priv *priv, u32 *f_data,
-				    u32 f_length, u32 rx_queue, int f_index)
-{
-	u32 base = f_index * priv->hw_params->hfb_filter_size;
-	int i;
-
-	for (i = 0; i < f_length; i++)
-		bcmgenet_hfb_writel(priv, f_data[i], (base + i) * sizeof(u32));
-
-	bcmgenet_hfb_set_filter_length(priv, f_index, 2 * f_length);
-	bcmgenet_hfb_set_filter_rx_queue_mapping(priv, f_index, rx_queue);
-}
-
-static int bcmgenet_hfb_create_rxnfc_filter(struct bcmgenet_priv *priv,
-					    struct bcmgenet_rxnfc_rule *rule)
-{
-	struct ethtool_rx_flow_spec *fs = &rule->fs;
-	int err = 0, offset = 0, f_length = 0;
-	u16 val_16, mask_16;
-	u8 val_8, mask_8;
-	size_t size;
-	u32 *f_data;
-
-	f_data = kcalloc(priv->hw_params->hfb_filter_size, sizeof(u32),
-			 GFP_KERNEL);
-	if (!f_data)
-		return -ENOMEM;
-
-	if (fs->flow_type & FLOW_MAC_EXT) {
-		bcmgenet_hfb_insert_data(f_data, 0,
-=======
 static void bcmgenet_hfb_create_rxnfc_filter(struct bcmgenet_priv *priv,
 					     struct bcmgenet_rxnfc_rule *rule)
 {
@@ -689,7 +606,6 @@
 	f = fs->location;
 	if (fs->flow_type & FLOW_MAC_EXT) {
 		bcmgenet_hfb_insert_data(priv, f, 0,
->>>>>>> 84569f32
 					 &fs->h_ext.h_dest, &fs->m_ext.h_dest,
 					 sizeof(fs->h_ext.h_dest));
 	}
@@ -697,19 +613,11 @@
 	if (fs->flow_type & FLOW_EXT) {
 		if (fs->m_ext.vlan_etype ||
 		    fs->m_ext.vlan_tci) {
-<<<<<<< HEAD
-			bcmgenet_hfb_insert_data(f_data, 12,
-						 &fs->h_ext.vlan_etype,
-						 &fs->m_ext.vlan_etype,
-						 sizeof(fs->h_ext.vlan_etype));
-			bcmgenet_hfb_insert_data(f_data, 14,
-=======
 			bcmgenet_hfb_insert_data(priv, f, 12,
 						 &fs->h_ext.vlan_etype,
 						 &fs->m_ext.vlan_etype,
 						 sizeof(fs->h_ext.vlan_etype));
 			bcmgenet_hfb_insert_data(priv, f, 14,
->>>>>>> 84569f32
 						 &fs->h_ext.vlan_tci,
 						 &fs->m_ext.vlan_tci,
 						 sizeof(fs->h_ext.vlan_tci));
@@ -721,17 +629,6 @@
 	switch (fs->flow_type & ~(FLOW_EXT | FLOW_MAC_EXT)) {
 	case ETHER_FLOW:
 		f_length += DIV_ROUND_UP(ETH_HLEN, 2);
-<<<<<<< HEAD
-		bcmgenet_hfb_insert_data(f_data, 0,
-					 &fs->h_u.ether_spec.h_dest,
-					 &fs->m_u.ether_spec.h_dest,
-					 sizeof(fs->h_u.ether_spec.h_dest));
-		bcmgenet_hfb_insert_data(f_data, ETH_ALEN,
-					 &fs->h_u.ether_spec.h_source,
-					 &fs->m_u.ether_spec.h_source,
-					 sizeof(fs->h_u.ether_spec.h_source));
-		bcmgenet_hfb_insert_data(f_data, (2 * ETH_ALEN) + offset,
-=======
 		bcmgenet_hfb_insert_data(priv, f, 0,
 					 &fs->h_u.ether_spec.h_dest,
 					 &fs->m_u.ether_spec.h_dest,
@@ -741,7 +638,6 @@
 					 &fs->m_u.ether_spec.h_source,
 					 sizeof(fs->h_u.ether_spec.h_source));
 		bcmgenet_hfb_insert_data(priv, f, (2 * ETH_ALEN) + offset,
->>>>>>> 84569f32
 					 &fs->h_u.ether_spec.h_proto,
 					 &fs->m_u.ether_spec.h_proto,
 					 sizeof(fs->h_u.ether_spec.h_proto));
@@ -751,23 +647,6 @@
 		/* Specify IP Ether Type */
 		val_16 = htons(ETH_P_IP);
 		mask_16 = 0xFFFF;
-<<<<<<< HEAD
-		bcmgenet_hfb_insert_data(f_data, (2 * ETH_ALEN) + offset,
-					 &val_16, &mask_16, sizeof(val_16));
-		bcmgenet_hfb_insert_data(f_data, 15 + offset,
-					 &fs->h_u.usr_ip4_spec.tos,
-					 &fs->m_u.usr_ip4_spec.tos,
-					 sizeof(fs->h_u.usr_ip4_spec.tos));
-		bcmgenet_hfb_insert_data(f_data, 23 + offset,
-					 &fs->h_u.usr_ip4_spec.proto,
-					 &fs->m_u.usr_ip4_spec.proto,
-					 sizeof(fs->h_u.usr_ip4_spec.proto));
-		bcmgenet_hfb_insert_data(f_data, 26 + offset,
-					 &fs->h_u.usr_ip4_spec.ip4src,
-					 &fs->m_u.usr_ip4_spec.ip4src,
-					 sizeof(fs->h_u.usr_ip4_spec.ip4src));
-		bcmgenet_hfb_insert_data(f_data, 30 + offset,
-=======
 		bcmgenet_hfb_insert_data(priv, f, (2 * ETH_ALEN) + offset,
 					 &val_16, &mask_16, sizeof(val_16));
 		bcmgenet_hfb_insert_data(priv, f, 15 + offset,
@@ -783,7 +662,6 @@
 					 &fs->m_u.usr_ip4_spec.ip4src,
 					 sizeof(fs->h_u.usr_ip4_spec.ip4src));
 		bcmgenet_hfb_insert_data(priv, f, 30 + offset,
->>>>>>> 84569f32
 					 &fs->h_u.usr_ip4_spec.ip4dst,
 					 &fs->m_u.usr_ip4_spec.ip4dst,
 					 sizeof(fs->h_u.usr_ip4_spec.ip4dst));
@@ -793,19 +671,11 @@
 		/* Only supports 20 byte IPv4 header */
 		val_8 = 0x45;
 		mask_8 = 0xFF;
-<<<<<<< HEAD
-		bcmgenet_hfb_insert_data(f_data, ETH_HLEN + offset,
-					 &val_8, &mask_8,
-					 sizeof(val_8));
-		size = sizeof(fs->h_u.usr_ip4_spec.l4_4_bytes);
-		bcmgenet_hfb_insert_data(f_data,
-=======
 		bcmgenet_hfb_insert_data(priv, f, ETH_HLEN + offset,
 					 &val_8, &mask_8,
 					 sizeof(val_8));
 		size = sizeof(fs->h_u.usr_ip4_spec.l4_4_bytes);
 		bcmgenet_hfb_insert_data(priv, f,
->>>>>>> 84569f32
 					 ETH_HLEN + 20 + offset,
 					 &fs->h_u.usr_ip4_spec.l4_4_bytes,
 					 &fs->m_u.usr_ip4_spec.l4_4_bytes,
@@ -814,89 +684,11 @@
 		break;
 	}
 
-<<<<<<< HEAD
-=======
 	bcmgenet_hfb_set_filter_length(priv, f, 2 * f_length);
->>>>>>> 84569f32
 	if (!fs->ring_cookie || fs->ring_cookie == RX_CLS_FLOW_WAKE) {
 		/* Ring 0 flows can be handled by the default Descriptor Ring
 		 * We'll map them to ring 0, but don't enable the filter
 		 */
-<<<<<<< HEAD
-		bcmgenet_hfb_set_filter(priv, f_data, f_length,	0,
-					fs->location);
-		rule->state = BCMGENET_RXNFC_STATE_DISABLED;
-	} else {
-		/* Other Rx rings are direct mapped here */
-		bcmgenet_hfb_set_filter(priv, f_data, f_length,
-					fs->ring_cookie, fs->location);
-		bcmgenet_hfb_enable_filter(priv, fs->location);
-		rule->state = BCMGENET_RXNFC_STATE_ENABLED;
-	}
-
-	kfree(f_data);
-
-	return err;
-}
-
-/* bcmgenet_hfb_add_filter
- *
- * Add new filter to Hardware Filter Block to match and direct Rx traffic to
- * desired Rx queue.
- *
- * f_data is an array of unsigned 32-bit integers where each 32-bit integer
- * provides filter data for 2 bytes (4 nibbles) of Rx frame:
- *
- * bits 31:20 - unused
- * bit  19    - nibble 0 match enable
- * bit  18    - nibble 1 match enable
- * bit  17    - nibble 2 match enable
- * bit  16    - nibble 3 match enable
- * bits 15:12 - nibble 0 data
- * bits 11:8  - nibble 1 data
- * bits 7:4   - nibble 2 data
- * bits 3:0   - nibble 3 data
- *
- * Example:
- * In order to match:
- * - Ethernet frame type = 0x0800 (IP)
- * - IP version field = 4
- * - IP protocol field = 0x11 (UDP)
- *
- * The following filter is needed:
- * u32 hfb_filter_ipv4_udp[] = {
- *   Rx frame offset 0x00: 0x00000000, 0x00000000, 0x00000000, 0x00000000,
- *   Rx frame offset 0x08: 0x00000000, 0x00000000, 0x000F0800, 0x00084000,
- *   Rx frame offset 0x10: 0x00000000, 0x00000000, 0x00000000, 0x00030011,
- * };
- *
- * To add the filter to HFB and direct the traffic to Rx queue 0, call:
- * bcmgenet_hfb_add_filter(priv, hfb_filter_ipv4_udp,
- *                         ARRAY_SIZE(hfb_filter_ipv4_udp), 0);
- */
-int bcmgenet_hfb_add_filter(struct bcmgenet_priv *priv, u32 *f_data,
-			    u32 f_length, u32 rx_queue)
-{
-	int f_index;
-
-	f_index = bcmgenet_hfb_find_unused_filter(priv);
-	if (f_index < 0)
-		return -ENOMEM;
-
-	if (f_length > priv->hw_params->hfb_filter_size)
-		return -EINVAL;
-
-	bcmgenet_hfb_set_filter(priv, f_data, f_length, rx_queue, f_index);
-	bcmgenet_hfb_enable_filter(priv, f_index);
-
-	return 0;
-}
-
-/* bcmgenet_hfb_clear
- *
- * Clear Hardware Filter Block and disable all filtering.
- */
-=======
 		bcmgenet_hfb_set_filter_rx_queue_mapping(priv, f, 0);
 		rule->state = BCMGENET_RXNFC_STATE_DISABLED;
 	} else {
@@ -921,17 +713,13 @@
 		bcmgenet_hfb_writel(priv, 0x0, (base + i) * sizeof(u32));
 }
 
->>>>>>> 84569f32
 static void bcmgenet_hfb_clear(struct bcmgenet_priv *priv)
 {
 	u32 i;
 
-<<<<<<< HEAD
-=======
 	if (GENET_IS_V1(priv) || GENET_IS_V2(priv))
 		return;
 
->>>>>>> 84569f32
 	bcmgenet_hfb_reg_writel(priv, 0x0, HFB_CTRL);
 	bcmgenet_hfb_reg_writel(priv, 0x0, HFB_FLT_ENABLE_V3PLUS);
 	bcmgenet_hfb_reg_writel(priv, 0x0, HFB_FLT_ENABLE_V3PLUS + 4);
@@ -943,31 +731,18 @@
 		bcmgenet_hfb_reg_writel(priv, 0x0,
 					HFB_FLT_LEN_V3PLUS + i * sizeof(u32));
 
-<<<<<<< HEAD
-	for (i = 0; i < priv->hw_params->hfb_filter_cnt *
-			priv->hw_params->hfb_filter_size; i++)
-		bcmgenet_hfb_writel(priv, 0x0, i * sizeof(u32));
-=======
 	for (i = 0; i < priv->hw_params->hfb_filter_cnt; i++)
 		bcmgenet_hfb_clear_filter(priv, i);
->>>>>>> 84569f32
 }
 
 static void bcmgenet_hfb_init(struct bcmgenet_priv *priv)
 {
 	int i;
 
-<<<<<<< HEAD
-	if (GENET_IS_V1(priv) || GENET_IS_V2(priv))
-		return;
-
-	INIT_LIST_HEAD(&priv->rxnfc_list);
-=======
 	INIT_LIST_HEAD(&priv->rxnfc_list);
 	if (GENET_IS_V1(priv) || GENET_IS_V2(priv))
 		return;
 
->>>>>>> 84569f32
 	for (i = 0; i < MAX_NUM_OF_FS_RULES; i++) {
 		INIT_LIST_HEAD(&priv->rxnfc_rules[i].list);
 		priv->rxnfc_rules[i].state = BCMGENET_RXNFC_STATE_UNUSED;
@@ -1652,29 +1427,15 @@
 	loc_rule = &priv->rxnfc_rules[cmd->fs.location];
 	if (loc_rule->state == BCMGENET_RXNFC_STATE_ENABLED)
 		bcmgenet_hfb_disable_filter(priv, cmd->fs.location);
-<<<<<<< HEAD
-	if (loc_rule->state != BCMGENET_RXNFC_STATE_UNUSED)
-		list_del(&loc_rule->list);
-=======
 	if (loc_rule->state != BCMGENET_RXNFC_STATE_UNUSED) {
 		list_del(&loc_rule->list);
 		bcmgenet_hfb_clear_filter(priv, cmd->fs.location);
 	}
->>>>>>> 84569f32
 	loc_rule->state = BCMGENET_RXNFC_STATE_UNUSED;
 	memcpy(&loc_rule->fs, &cmd->fs,
 	       sizeof(struct ethtool_rx_flow_spec));
 
-<<<<<<< HEAD
-	err = bcmgenet_hfb_create_rxnfc_filter(priv, loc_rule);
-	if (err) {
-		netdev_err(dev, "rxnfc: Could not install rule (%d)\n",
-			   err);
-		return err;
-	}
-=======
 	bcmgenet_hfb_create_rxnfc_filter(priv, loc_rule);
->>>>>>> 84569f32
 
 	list_add_tail(&loc_rule->list, &priv->rxnfc_list);
 
@@ -1699,15 +1460,10 @@
 
 	if (rule->state == BCMGENET_RXNFC_STATE_ENABLED)
 		bcmgenet_hfb_disable_filter(priv, cmd->fs.location);
-<<<<<<< HEAD
-	if (rule->state != BCMGENET_RXNFC_STATE_UNUSED)
-		list_del(&rule->list);
-=======
 	if (rule->state != BCMGENET_RXNFC_STATE_UNUSED) {
 		list_del(&rule->list);
 		bcmgenet_hfb_clear_filter(priv, cmd->fs.location);
 	}
->>>>>>> 84569f32
 	rule->state = BCMGENET_RXNFC_STATE_UNUSED;
 	memset(&rule->fs, 0, sizeof(struct ethtool_rx_flow_spec));
 
@@ -4244,22 +4000,14 @@
 	if (IS_ERR(priv->clk_wol)) {
 		dev_dbg(&priv->pdev->dev, "failed to get enet-wol clock\n");
 		err = PTR_ERR(priv->clk_wol);
-<<<<<<< HEAD
-		goto err;
-=======
 		goto err_clk_disable;
->>>>>>> 84569f32
 	}
 
 	priv->clk_eee = devm_clk_get_optional(&priv->pdev->dev, "enet-eee");
 	if (IS_ERR(priv->clk_eee)) {
 		dev_dbg(&priv->pdev->dev, "failed to get enet-eee clock\n");
 		err = PTR_ERR(priv->clk_eee);
-<<<<<<< HEAD
-		goto err;
-=======
 		goto err_clk_disable;
->>>>>>> 84569f32
 	}
 
 	/* If this is an internal GPHY, power it on now, before UniMAC is
@@ -4370,14 +4118,9 @@
 {
 	struct net_device *dev = dev_get_drvdata(d);
 	struct bcmgenet_priv *priv = netdev_priv(dev);
-<<<<<<< HEAD
-	unsigned long dma_ctrl;
-	u32 offset, reg;
-=======
 	struct bcmgenet_rxnfc_rule *rule;
 	unsigned long dma_ctrl;
 	u32 reg;
->>>>>>> 84569f32
 	int ret;
 
 	if (!netif_running(dev))
@@ -4408,18 +4151,11 @@
 
 	bcmgenet_set_hw_addr(priv, dev->dev_addr);
 
-<<<<<<< HEAD
-	offset = HFB_FLT_ENABLE_V3PLUS;
-	bcmgenet_hfb_reg_writel(priv, priv->hfb_en[1], offset);
-	bcmgenet_hfb_reg_writel(priv, priv->hfb_en[2], offset + sizeof(u32));
-	bcmgenet_hfb_reg_writel(priv, priv->hfb_en[0], HFB_CTRL);
-=======
 	/* Restore hardware filters */
 	bcmgenet_hfb_clear(priv);
 	list_for_each_entry(rule, &priv->rxnfc_list, list)
 		if (rule->state != BCMGENET_RXNFC_STATE_UNUSED)
 			bcmgenet_hfb_create_rxnfc_filter(priv, rule);
->>>>>>> 84569f32
 
 	if (priv->internal_phy) {
 		reg = bcmgenet_ext_readl(priv, EXT_EXT_PWR_MGMT);
@@ -4463,10 +4199,6 @@
 {
 	struct net_device *dev = dev_get_drvdata(d);
 	struct bcmgenet_priv *priv = netdev_priv(dev);
-<<<<<<< HEAD
-	u32 offset;
-=======
->>>>>>> 84569f32
 
 	if (!netif_running(dev))
 		return 0;
@@ -4478,15 +4210,7 @@
 	if (!device_may_wakeup(d))
 		phy_suspend(dev->phydev);
 
-<<<<<<< HEAD
-	/* Preserve filter state and disable filtering */
-	priv->hfb_en[0] = bcmgenet_hfb_reg_readl(priv, HFB_CTRL);
-	offset = HFB_FLT_ENABLE_V3PLUS;
-	priv->hfb_en[1] = bcmgenet_hfb_reg_readl(priv, offset);
-	priv->hfb_en[2] = bcmgenet_hfb_reg_readl(priv, offset + sizeof(u32));
-=======
 	/* Disable filtering */
->>>>>>> 84569f32
 	bcmgenet_hfb_reg_writel(priv, 0, HFB_CTRL);
 
 	return 0;
