/*
 * drivers/net/ibm_newemac/core.c
 *
 * Driver for PowerPC 4xx on-chip ethernet controller.
 *
 * Copyright 2007 Benjamin Herrenschmidt, IBM Corp.
 *                <benh@kernel.crashing.org>
 *
 * Based on the arch/ppc version of the driver:
 *
 * Copyright (c) 2004, 2005 Zultys Technologies.
 * Eugene Surovegin <eugene.surovegin@zultys.com> or <ebs@ebshome.net>
 *
 * Based on original work by
 * 	Matt Porter <mporter@kernel.crashing.org>
 *	(c) 2003 Benjamin Herrenschmidt <benh@kernel.crashing.org>
 *      Armin Kuster <akuster@mvista.com>
 * 	Johnnie Peters <jpeters@mvista.com>
 *
 * This program is free software; you can redistribute  it and/or modify it
 * under  the terms of  the GNU General  Public License as published by the
 * Free Software Foundation;  either version 2 of the  License, or (at your
 * option) any later version.
 *
 */

#include <linux/sched.h>
#include <linux/string.h>
#include <linux/errno.h>
#include <linux/delay.h>
#include <linux/types.h>
#include <linux/pci.h>
#include <linux/etherdevice.h>
#include <linux/skbuff.h>
#include <linux/crc32.h>
#include <linux/ethtool.h>
#include <linux/mii.h>
#include <linux/bitops.h>
#include <linux/workqueue.h>
#include <linux/of.h>

#include <asm/processor.h>
#include <asm/io.h>
#include <asm/dma.h>
#include <asm/uaccess.h>
#include <asm/dcr.h>
#include <asm/dcr-regs.h>

#include "core.h"

/*
 * Lack of dma_unmap_???? calls is intentional.
 *
 * API-correct usage requires additional support state information to be
 * maintained for every RX and TX buffer descriptor (BD). Unfortunately, due to
 * EMAC design (e.g. TX buffer passed from network stack can be split into
 * several BDs, dma_map_single/dma_map_page can be used to map particular BD),
 * maintaining such information will add additional overhead.
 * Current DMA API implementation for 4xx processors only ensures cache coherency
 * and dma_unmap_???? routines are empty and are likely to stay this way.
 * I decided to omit dma_unmap_??? calls because I don't want to add additional
 * complexity just for the sake of following some abstract API, when it doesn't
 * add any real benefit to the driver. I understand that this decision maybe
 * controversial, but I really tried to make code API-correct and efficient
 * at the same time and didn't come up with code I liked :(.                --ebs
 */

#define DRV_NAME        "emac"
#define DRV_VERSION     "3.54"
#define DRV_DESC        "PPC 4xx OCP EMAC driver"

MODULE_DESCRIPTION(DRV_DESC);
MODULE_AUTHOR
    ("Eugene Surovegin <eugene.surovegin@zultys.com> or <ebs@ebshome.net>");
MODULE_LICENSE("GPL");

/*
 * PPC64 doesn't (yet) have a cacheable_memcpy
 */
#ifdef CONFIG_PPC64
#define cacheable_memcpy(d,s,n) memcpy((d),(s),(n))
#endif

/* minimum number of free TX descriptors required to wake up TX process */
#define EMAC_TX_WAKEUP_THRESH		(NUM_TX_BUFF / 4)

/* If packet size is less than this number, we allocate small skb and copy packet
 * contents into it instead of just sending original big skb up
 */
#define EMAC_RX_COPY_THRESH		CONFIG_IBM_NEW_EMAC_RX_COPY_THRESHOLD

/* Since multiple EMACs share MDIO lines in various ways, we need
 * to avoid re-using the same PHY ID in cases where the arch didn't
 * setup precise phy_map entries
 *
 * XXX This is something that needs to be reworked as we can have multiple
 * EMAC "sets" (multiple ASICs containing several EMACs) though we can
 * probably require in that case to have explicit PHY IDs in the device-tree
 */
static u32 busy_phy_map;
static DEFINE_MUTEX(emac_phy_map_lock);

/* This is the wait queue used to wait on any event related to probe, that
 * is discovery of MALs, other EMACs, ZMII/RGMIIs, etc...
 */
static DECLARE_WAIT_QUEUE_HEAD(emac_probe_wait);

/* Having stable interface names is a doomed idea. However, it would be nice
 * if we didn't have completely random interface names at boot too :-) It's
 * just a matter of making everybody's life easier. Since we are doing
 * threaded probing, it's a bit harder though. The base idea here is that
 * we make up a list of all emacs in the device-tree before we register the
 * driver. Every emac will then wait for the previous one in the list to
 * initialize before itself. We should also keep that list ordered by
 * cell_index.
 * That list is only 4 entries long, meaning that additional EMACs don't
 * get ordering guarantees unless EMAC_BOOT_LIST_SIZE is increased.
 */

#define EMAC_BOOT_LIST_SIZE	4
static struct device_node *emac_boot_list[EMAC_BOOT_LIST_SIZE];

/* How long should I wait for dependent devices ? */
#define EMAC_PROBE_DEP_TIMEOUT	(HZ * 5)

/* I don't want to litter system log with timeout errors
 * when we have brain-damaged PHY.
 */
static inline void emac_report_timeout_error(struct emac_instance *dev,
					     const char *error)
{
	if (emac_has_feature(dev, EMAC_FTR_440GX_PHY_CLK_FIX |
				  EMAC_FTR_460EX_PHY_CLK_FIX |
				  EMAC_FTR_440EP_PHY_CLK_FIX))
		DBG(dev, "%s" NL, error);
	else if (net_ratelimit())
		printk(KERN_ERR "%s: %s\n", dev->ndev->name, error);
}

/* EMAC PHY clock workaround:
 * 440EP/440GR has more sane SDR0_MFR register implementation than 440GX,
 * which allows controlling each EMAC clock
 */
static inline void emac_rx_clk_tx(struct emac_instance *dev)
{
#ifdef CONFIG_PPC_DCR_NATIVE
	if (emac_has_feature(dev, EMAC_FTR_440EP_PHY_CLK_FIX))
		dcri_clrset(SDR0, SDR0_MFR,
			    0, SDR0_MFR_ECS >> dev->cell_index);
#endif
}

static inline void emac_rx_clk_default(struct emac_instance *dev)
{
#ifdef CONFIG_PPC_DCR_NATIVE
	if (emac_has_feature(dev, EMAC_FTR_440EP_PHY_CLK_FIX))
		dcri_clrset(SDR0, SDR0_MFR,
			    SDR0_MFR_ECS >> dev->cell_index, 0);
#endif
}

/* PHY polling intervals */
#define PHY_POLL_LINK_ON	HZ
#define PHY_POLL_LINK_OFF	(HZ / 5)

/* Graceful stop timeouts in us.
 * We should allow up to 1 frame time (full-duplex, ignoring collisions)
 */
#define STOP_TIMEOUT_10		1230
#define STOP_TIMEOUT_100	124
#define STOP_TIMEOUT_1000	13
#define STOP_TIMEOUT_1000_JUMBO	73

static unsigned char default_mcast_addr[] = {
	0x01, 0x80, 0xC2, 0x00, 0x00, 0x01
};

/* Please, keep in sync with struct ibm_emac_stats/ibm_emac_error_stats */
static const char emac_stats_keys[EMAC_ETHTOOL_STATS_COUNT][ETH_GSTRING_LEN] = {
	"rx_packets", "rx_bytes", "tx_packets", "tx_bytes", "rx_packets_csum",
	"tx_packets_csum", "tx_undo", "rx_dropped_stack", "rx_dropped_oom",
	"rx_dropped_error", "rx_dropped_resize", "rx_dropped_mtu",
	"rx_stopped", "rx_bd_errors", "rx_bd_overrun", "rx_bd_bad_packet",
	"rx_bd_runt_packet", "rx_bd_short_event", "rx_bd_alignment_error",
	"rx_bd_bad_fcs", "rx_bd_packet_too_long", "rx_bd_out_of_range",
	"rx_bd_in_range", "rx_parity", "rx_fifo_overrun", "rx_overrun",
	"rx_bad_packet", "rx_runt_packet", "rx_short_event",
	"rx_alignment_error", "rx_bad_fcs", "rx_packet_too_long",
	"rx_out_of_range", "rx_in_range", "tx_dropped", "tx_bd_errors",
	"tx_bd_bad_fcs", "tx_bd_carrier_loss", "tx_bd_excessive_deferral",
	"tx_bd_excessive_collisions", "tx_bd_late_collision",
	"tx_bd_multple_collisions", "tx_bd_single_collision",
	"tx_bd_underrun", "tx_bd_sqe", "tx_parity", "tx_underrun", "tx_sqe",
	"tx_errors"
};

static irqreturn_t emac_irq(int irq, void *dev_instance);
static void emac_clean_tx_ring(struct emac_instance *dev);
static void __emac_set_multicast_list(struct emac_instance *dev);

static inline int emac_phy_supports_gige(int phy_mode)
{
	return  phy_mode == PHY_MODE_GMII ||
		phy_mode == PHY_MODE_RGMII ||
		phy_mode == PHY_MODE_SGMII ||
		phy_mode == PHY_MODE_TBI ||
		phy_mode == PHY_MODE_RTBI;
}

static inline int emac_phy_gpcs(int phy_mode)
{
	return  phy_mode == PHY_MODE_SGMII ||
		phy_mode == PHY_MODE_TBI ||
		phy_mode == PHY_MODE_RTBI;
}

static inline void emac_tx_enable(struct emac_instance *dev)
{
	struct emac_regs __iomem *p = dev->emacp;
	u32 r;

	DBG(dev, "tx_enable" NL);

	r = in_be32(&p->mr0);
	if (!(r & EMAC_MR0_TXE))
		out_be32(&p->mr0, r | EMAC_MR0_TXE);
}

static void emac_tx_disable(struct emac_instance *dev)
{
	struct emac_regs __iomem *p = dev->emacp;
	u32 r;

	DBG(dev, "tx_disable" NL);

	r = in_be32(&p->mr0);
	if (r & EMAC_MR0_TXE) {
		int n = dev->stop_timeout;
		out_be32(&p->mr0, r & ~EMAC_MR0_TXE);
		while (!(in_be32(&p->mr0) & EMAC_MR0_TXI) && n) {
			udelay(1);
			--n;
		}
		if (unlikely(!n))
			emac_report_timeout_error(dev, "TX disable timeout");
	}
}

static void emac_rx_enable(struct emac_instance *dev)
{
	struct emac_regs __iomem *p = dev->emacp;
	u32 r;

	if (unlikely(test_bit(MAL_COMMAC_RX_STOPPED, &dev->commac.flags)))
		goto out;

	DBG(dev, "rx_enable" NL);

	r = in_be32(&p->mr0);
	if (!(r & EMAC_MR0_RXE)) {
		if (unlikely(!(r & EMAC_MR0_RXI))) {
			/* Wait if previous async disable is still in progress */
			int n = dev->stop_timeout;
			while (!(r = in_be32(&p->mr0) & EMAC_MR0_RXI) && n) {
				udelay(1);
				--n;
			}
			if (unlikely(!n))
				emac_report_timeout_error(dev,
							  "RX disable timeout");
		}
		out_be32(&p->mr0, r | EMAC_MR0_RXE);
	}
 out:
	;
}

static void emac_rx_disable(struct emac_instance *dev)
{
	struct emac_regs __iomem *p = dev->emacp;
	u32 r;

	DBG(dev, "rx_disable" NL);

	r = in_be32(&p->mr0);
	if (r & EMAC_MR0_RXE) {
		int n = dev->stop_timeout;
		out_be32(&p->mr0, r & ~EMAC_MR0_RXE);
		while (!(in_be32(&p->mr0) & EMAC_MR0_RXI) && n) {
			udelay(1);
			--n;
		}
		if (unlikely(!n))
			emac_report_timeout_error(dev, "RX disable timeout");
	}
}

static inline void emac_netif_stop(struct emac_instance *dev)
{
	netif_tx_lock_bh(dev->ndev);
	netif_addr_lock(dev->ndev);
	dev->no_mcast = 1;
	netif_addr_unlock(dev->ndev);
	netif_tx_unlock_bh(dev->ndev);
	dev->ndev->trans_start = jiffies;	/* prevent tx timeout */
	mal_poll_disable(dev->mal, &dev->commac);
	netif_tx_disable(dev->ndev);
}

static inline void emac_netif_start(struct emac_instance *dev)
{
	netif_tx_lock_bh(dev->ndev);
	netif_addr_lock(dev->ndev);
	dev->no_mcast = 0;
	if (dev->mcast_pending && netif_running(dev->ndev))
		__emac_set_multicast_list(dev);
	netif_addr_unlock(dev->ndev);
	netif_tx_unlock_bh(dev->ndev);

	netif_wake_queue(dev->ndev);

	/* NOTE: unconditional netif_wake_queue is only appropriate
	 * so long as all callers are assured to have free tx slots
	 * (taken from tg3... though the case where that is wrong is
	 *  not terribly harmful)
	 */
	mal_poll_enable(dev->mal, &dev->commac);
}

static inline void emac_rx_disable_async(struct emac_instance *dev)
{
	struct emac_regs __iomem *p = dev->emacp;
	u32 r;

	DBG(dev, "rx_disable_async" NL);

	r = in_be32(&p->mr0);
	if (r & EMAC_MR0_RXE)
		out_be32(&p->mr0, r & ~EMAC_MR0_RXE);
}

static int emac_reset(struct emac_instance *dev)
{
	struct emac_regs __iomem *p = dev->emacp;
	int n = 20;

	DBG(dev, "reset" NL);

	if (!dev->reset_failed) {
		/* 40x erratum suggests stopping RX channel before reset,
		 * we stop TX as well
		 */
		emac_rx_disable(dev);
		emac_tx_disable(dev);
	}

#ifdef CONFIG_PPC_DCR_NATIVE
	/* Enable internal clock source */
	if (emac_has_feature(dev, EMAC_FTR_460EX_PHY_CLK_FIX))
		dcri_clrset(SDR0, SDR0_ETH_CFG,
			    0, SDR0_ETH_CFG_ECS << dev->cell_index);
#endif

	out_be32(&p->mr0, EMAC_MR0_SRST);
	while ((in_be32(&p->mr0) & EMAC_MR0_SRST) && n)
		--n;

#ifdef CONFIG_PPC_DCR_NATIVE
	 /* Enable external clock source */
	if (emac_has_feature(dev, EMAC_FTR_460EX_PHY_CLK_FIX))
		dcri_clrset(SDR0, SDR0_ETH_CFG,
			    SDR0_ETH_CFG_ECS << dev->cell_index, 0);
#endif

	if (n) {
		dev->reset_failed = 0;
		return 0;
	} else {
		emac_report_timeout_error(dev, "reset timeout");
		dev->reset_failed = 1;
		return -ETIMEDOUT;
	}
}

static void emac_hash_mc(struct emac_instance *dev)
{
	const int regs = EMAC_XAHT_REGS(dev);
	u32 *gaht_base = emac_gaht_base(dev);
	u32 gaht_temp[regs];
	struct dev_mc_list *dmi;
	int i;

	DBG(dev, "hash_mc %d" NL, dev->ndev->mc_count);

	memset(gaht_temp, 0, sizeof (gaht_temp));

	for (dmi = dev->ndev->mc_list; dmi; dmi = dmi->next) {
		int slot, reg, mask;
		DBG2(dev, "mc %02x:%02x:%02x:%02x:%02x:%02x" NL,
		     dmi->dmi_addr[0], dmi->dmi_addr[1], dmi->dmi_addr[2],
		     dmi->dmi_addr[3], dmi->dmi_addr[4], dmi->dmi_addr[5]);

		slot = EMAC_XAHT_CRC_TO_SLOT(dev, ether_crc(ETH_ALEN, dmi->dmi_addr));
		reg = EMAC_XAHT_SLOT_TO_REG(dev, slot);
		mask = EMAC_XAHT_SLOT_TO_MASK(dev, slot);

		gaht_temp[reg] |= mask;
	}

	for (i = 0; i < regs; i++)
		out_be32(gaht_base + i, gaht_temp[i]);
}

static inline u32 emac_iff2rmr(struct net_device *ndev)
{
	struct emac_instance *dev = netdev_priv(ndev);
	u32 r;

	r = EMAC_RMR_SP | EMAC_RMR_SFCS | EMAC_RMR_IAE | EMAC_RMR_BAE;

	if (emac_has_feature(dev, EMAC_FTR_EMAC4))
	    r |= EMAC4_RMR_BASE;
	else
	    r |= EMAC_RMR_BASE;

	if (ndev->flags & IFF_PROMISC)
		r |= EMAC_RMR_PME;
	else if (ndev->flags & IFF_ALLMULTI ||
			 (ndev->mc_count > EMAC_XAHT_SLOTS(dev)))
		r |= EMAC_RMR_PMME;
	else if (ndev->mc_count > 0)
		r |= EMAC_RMR_MAE;

	return r;
}

static u32 __emac_calc_base_mr1(struct emac_instance *dev, int tx_size, int rx_size)
{
	u32 ret = EMAC_MR1_VLE | EMAC_MR1_IST | EMAC_MR1_TR0_MULT;

	DBG2(dev, "__emac_calc_base_mr1" NL);

	switch(tx_size) {
	case 2048:
		ret |= EMAC_MR1_TFS_2K;
		break;
	default:
		printk(KERN_WARNING "%s: Unknown Rx FIFO size %d\n",
		       dev->ndev->name, tx_size);
	}

	switch(rx_size) {
	case 16384:
		ret |= EMAC_MR1_RFS_16K;
		break;
	case 4096:
		ret |= EMAC_MR1_RFS_4K;
		break;
	default:
		printk(KERN_WARNING "%s: Unknown Rx FIFO size %d\n",
		       dev->ndev->name, rx_size);
	}

	return ret;
}

static u32 __emac4_calc_base_mr1(struct emac_instance *dev, int tx_size, int rx_size)
{
	u32 ret = EMAC_MR1_VLE | EMAC_MR1_IST | EMAC4_MR1_TR |
		EMAC4_MR1_OBCI(dev->opb_bus_freq / 1000000);

	DBG2(dev, "__emac4_calc_base_mr1" NL);

	switch(tx_size) {
	case 4096:
		ret |= EMAC4_MR1_TFS_4K;
		break;
	case 2048:
		ret |= EMAC4_MR1_TFS_2K;
		break;
	default:
		printk(KERN_WARNING "%s: Unknown Rx FIFO size %d\n",
		       dev->ndev->name, tx_size);
	}

	switch(rx_size) {
	case 16384:
		ret |= EMAC4_MR1_RFS_16K;
		break;
	case 4096:
		ret |= EMAC4_MR1_RFS_4K;
		break;
	case 2048:
		ret |= EMAC4_MR1_RFS_2K;
		break;
	default:
		printk(KERN_WARNING "%s: Unknown Rx FIFO size %d\n",
		       dev->ndev->name, rx_size);
	}

	return ret;
}

static u32 emac_calc_base_mr1(struct emac_instance *dev, int tx_size, int rx_size)
{
	return emac_has_feature(dev, EMAC_FTR_EMAC4) ?
		__emac4_calc_base_mr1(dev, tx_size, rx_size) :
		__emac_calc_base_mr1(dev, tx_size, rx_size);
}

static inline u32 emac_calc_trtr(struct emac_instance *dev, unsigned int size)
{
	if (emac_has_feature(dev, EMAC_FTR_EMAC4))
		return ((size >> 6) - 1) << EMAC_TRTR_SHIFT_EMAC4;
	else
		return ((size >> 6) - 1) << EMAC_TRTR_SHIFT;
}

static inline u32 emac_calc_rwmr(struct emac_instance *dev,
				 unsigned int low, unsigned int high)
{
	if (emac_has_feature(dev, EMAC_FTR_EMAC4))
		return (low << 22) | ( (high & 0x3ff) << 6);
	else
		return (low << 23) | ( (high & 0x1ff) << 7);
}

static int emac_configure(struct emac_instance *dev)
{
	struct emac_regs __iomem *p = dev->emacp;
	struct net_device *ndev = dev->ndev;
	int tx_size, rx_size, link = netif_carrier_ok(dev->ndev);
	u32 r, mr1 = 0;

	DBG(dev, "configure" NL);

	if (!link) {
		out_be32(&p->mr1, in_be32(&p->mr1)
			 | EMAC_MR1_FDE | EMAC_MR1_ILE);
		udelay(100);
	} else if (emac_reset(dev) < 0)
		return -ETIMEDOUT;

	if (emac_has_feature(dev, EMAC_FTR_HAS_TAH))
		tah_reset(dev->tah_dev);

	DBG(dev, " link = %d duplex = %d, pause = %d, asym_pause = %d\n",
	    link, dev->phy.duplex, dev->phy.pause, dev->phy.asym_pause);

	/* Default fifo sizes */
	tx_size = dev->tx_fifo_size;
	rx_size = dev->rx_fifo_size;

	/* No link, force loopback */
	if (!link)
		mr1 = EMAC_MR1_FDE | EMAC_MR1_ILE;

	/* Check for full duplex */
	else if (dev->phy.duplex == DUPLEX_FULL)
		mr1 |= EMAC_MR1_FDE | EMAC_MR1_MWSW_001;

	/* Adjust fifo sizes, mr1 and timeouts based on link speed */
	dev->stop_timeout = STOP_TIMEOUT_10;
	switch (dev->phy.speed) {
	case SPEED_1000:
		if (emac_phy_gpcs(dev->phy.mode)) {
			mr1 |= EMAC_MR1_MF_1000GPCS | EMAC_MR1_MF_IPPA(
				(dev->phy.gpcs_address != 0xffffffff) ?
				 dev->phy.gpcs_address : dev->phy.address);

			/* Put some arbitrary OUI, Manuf & Rev IDs so we can
			 * identify this GPCS PHY later.
			 */
			out_be32(&p->u1.emac4.ipcr, 0xdeadbeef);
		} else
			mr1 |= EMAC_MR1_MF_1000;

		/* Extended fifo sizes */
		tx_size = dev->tx_fifo_size_gige;
		rx_size = dev->rx_fifo_size_gige;

		if (dev->ndev->mtu > ETH_DATA_LEN) {
			if (emac_has_feature(dev, EMAC_FTR_EMAC4))
				mr1 |= EMAC4_MR1_JPSM;
			else
				mr1 |= EMAC_MR1_JPSM;
			dev->stop_timeout = STOP_TIMEOUT_1000_JUMBO;
		} else
			dev->stop_timeout = STOP_TIMEOUT_1000;
		break;
	case SPEED_100:
		mr1 |= EMAC_MR1_MF_100;
		dev->stop_timeout = STOP_TIMEOUT_100;
		break;
	default: /* make gcc happy */
		break;
	}

	if (emac_has_feature(dev, EMAC_FTR_HAS_RGMII))
		rgmii_set_speed(dev->rgmii_dev, dev->rgmii_port,
				dev->phy.speed);
	if (emac_has_feature(dev, EMAC_FTR_HAS_ZMII))
		zmii_set_speed(dev->zmii_dev, dev->zmii_port, dev->phy.speed);

	/* on 40x erratum forces us to NOT use integrated flow control,
	 * let's hope it works on 44x ;)
	 */
	if (!emac_has_feature(dev, EMAC_FTR_NO_FLOW_CONTROL_40x) &&
	    dev->phy.duplex == DUPLEX_FULL) {
		if (dev->phy.pause)
			mr1 |= EMAC_MR1_EIFC | EMAC_MR1_APP;
		else if (dev->phy.asym_pause)
			mr1 |= EMAC_MR1_APP;
	}

	/* Add base settings & fifo sizes & program MR1 */
	mr1 |= emac_calc_base_mr1(dev, tx_size, rx_size);
	out_be32(&p->mr1, mr1);

	/* Set individual MAC address */
	out_be32(&p->iahr, (ndev->dev_addr[0] << 8) | ndev->dev_addr[1]);
	out_be32(&p->ialr, (ndev->dev_addr[2] << 24) |
		 (ndev->dev_addr[3] << 16) | (ndev->dev_addr[4] << 8) |
		 ndev->dev_addr[5]);

	/* VLAN Tag Protocol ID */
	out_be32(&p->vtpid, 0x8100);

	/* Receive mode register */
	r = emac_iff2rmr(ndev);
	if (r & EMAC_RMR_MAE)
		emac_hash_mc(dev);
	out_be32(&p->rmr, r);

	/* FIFOs thresholds */
	if (emac_has_feature(dev, EMAC_FTR_EMAC4))
		r = EMAC4_TMR1((dev->mal_burst_size / dev->fifo_entry_size) + 1,
			       tx_size / 2 / dev->fifo_entry_size);
	else
		r = EMAC_TMR1((dev->mal_burst_size / dev->fifo_entry_size) + 1,
			      tx_size / 2 / dev->fifo_entry_size);
	out_be32(&p->tmr1, r);
	out_be32(&p->trtr, emac_calc_trtr(dev, tx_size / 2));

	/* PAUSE frame is sent when RX FIFO reaches its high-water mark,
	   there should be still enough space in FIFO to allow the our link
	   partner time to process this frame and also time to send PAUSE
	   frame itself.

	   Here is the worst case scenario for the RX FIFO "headroom"
	   (from "The Switch Book") (100Mbps, without preamble, inter-frame gap):

	   1) One maximum-length frame on TX                    1522 bytes
	   2) One PAUSE frame time                                64 bytes
	   3) PAUSE frame decode time allowance                   64 bytes
	   4) One maximum-length frame on RX                    1522 bytes
	   5) Round-trip propagation delay of the link (100Mb)    15 bytes
	   ----------
	   3187 bytes

	   I chose to set high-water mark to RX_FIFO_SIZE / 4 (1024 bytes)
	   low-water mark  to RX_FIFO_SIZE / 8 (512 bytes)
	 */
	r = emac_calc_rwmr(dev, rx_size / 8 / dev->fifo_entry_size,
			   rx_size / 4 / dev->fifo_entry_size);
	out_be32(&p->rwmr, r);

	/* Set PAUSE timer to the maximum */
	out_be32(&p->ptr, 0xffff);

	/* IRQ sources */
	r = EMAC_ISR_OVR | EMAC_ISR_BP | EMAC_ISR_SE |
		EMAC_ISR_ALE | EMAC_ISR_BFCS | EMAC_ISR_PTLE | EMAC_ISR_ORE |
		EMAC_ISR_IRE | EMAC_ISR_TE;
	if (emac_has_feature(dev, EMAC_FTR_EMAC4))
	    r |= EMAC4_ISR_TXPE | EMAC4_ISR_RXPE /* | EMAC4_ISR_TXUE |
						  EMAC4_ISR_RXOE | */;
	out_be32(&p->iser,  r);

	/* We need to take GPCS PHY out of isolate mode after EMAC reset */
	if (emac_phy_gpcs(dev->phy.mode)) {
		if (dev->phy.gpcs_address != 0xffffffff)
			emac_mii_reset_gpcs(&dev->phy);
		else
			emac_mii_reset_phy(&dev->phy);
	}

	return 0;
}

static void emac_reinitialize(struct emac_instance *dev)
{
	DBG(dev, "reinitialize" NL);

	emac_netif_stop(dev);
	if (!emac_configure(dev)) {
		emac_tx_enable(dev);
		emac_rx_enable(dev);
	}
	emac_netif_start(dev);
}

static void emac_full_tx_reset(struct emac_instance *dev)
{
	DBG(dev, "full_tx_reset" NL);

	emac_tx_disable(dev);
	mal_disable_tx_channel(dev->mal, dev->mal_tx_chan);
	emac_clean_tx_ring(dev);
	dev->tx_cnt = dev->tx_slot = dev->ack_slot = 0;

	emac_configure(dev);

	mal_enable_tx_channel(dev->mal, dev->mal_tx_chan);
	emac_tx_enable(dev);
	emac_rx_enable(dev);
}

static void emac_reset_work(struct work_struct *work)
{
	struct emac_instance *dev = container_of(work, struct emac_instance, reset_work);

	DBG(dev, "reset_work" NL);

	mutex_lock(&dev->link_lock);
	if (dev->opened) {
		emac_netif_stop(dev);
		emac_full_tx_reset(dev);
		emac_netif_start(dev);
	}
	mutex_unlock(&dev->link_lock);
}

static void emac_tx_timeout(struct net_device *ndev)
{
	struct emac_instance *dev = netdev_priv(ndev);

	DBG(dev, "tx_timeout" NL);

	schedule_work(&dev->reset_work);
}


static inline int emac_phy_done(struct emac_instance *dev, u32 stacr)
{
	int done = !!(stacr & EMAC_STACR_OC);

	if (emac_has_feature(dev, EMAC_FTR_STACR_OC_INVERT))
		done = !done;

	return done;
};

static int __emac_mdio_read(struct emac_instance *dev, u8 id, u8 reg)
{
	struct emac_regs __iomem *p = dev->emacp;
	u32 r = 0;
	int n, err = -ETIMEDOUT;

	mutex_lock(&dev->mdio_lock);

	DBG2(dev, "mdio_read(%02x,%02x)" NL, id, reg);

	/* Enable proper MDIO port */
	if (emac_has_feature(dev, EMAC_FTR_HAS_ZMII))
		zmii_get_mdio(dev->zmii_dev, dev->zmii_port);
	if (emac_has_feature(dev, EMAC_FTR_HAS_RGMII))
		rgmii_get_mdio(dev->rgmii_dev, dev->rgmii_port);

	/* Wait for management interface to become idle */
	n = 20;
	while (!emac_phy_done(dev, in_be32(&p->stacr))) {
		udelay(1);
		if (!--n) {
			DBG2(dev, " -> timeout wait idle\n");
			goto bail;
		}
	}

	/* Issue read command */
	if (emac_has_feature(dev, EMAC_FTR_EMAC4))
		r = EMAC4_STACR_BASE(dev->opb_bus_freq);
	else
		r = EMAC_STACR_BASE(dev->opb_bus_freq);
	if (emac_has_feature(dev, EMAC_FTR_STACR_OC_INVERT))
		r |= EMAC_STACR_OC;
	if (emac_has_feature(dev, EMAC_FTR_HAS_NEW_STACR))
		r |= EMACX_STACR_STAC_READ;
	else
		r |= EMAC_STACR_STAC_READ;
	r |= (reg & EMAC_STACR_PRA_MASK)
		| ((id & EMAC_STACR_PCDA_MASK) << EMAC_STACR_PCDA_SHIFT);
	out_be32(&p->stacr, r);

	/* Wait for read to complete */
	n = 200;
	while (!emac_phy_done(dev, (r = in_be32(&p->stacr)))) {
		udelay(1);
		if (!--n) {
			DBG2(dev, " -> timeout wait complete\n");
			goto bail;
		}
	}

	if (unlikely(r & EMAC_STACR_PHYE)) {
		DBG(dev, "mdio_read(%02x, %02x) failed" NL, id, reg);
		err = -EREMOTEIO;
		goto bail;
	}

	r = ((r >> EMAC_STACR_PHYD_SHIFT) & EMAC_STACR_PHYD_MASK);

	DBG2(dev, "mdio_read -> %04x" NL, r);
	err = 0;
 bail:
	if (emac_has_feature(dev, EMAC_FTR_HAS_RGMII))
		rgmii_put_mdio(dev->rgmii_dev, dev->rgmii_port);
	if (emac_has_feature(dev, EMAC_FTR_HAS_ZMII))
		zmii_put_mdio(dev->zmii_dev, dev->zmii_port);
	mutex_unlock(&dev->mdio_lock);

	return err == 0 ? r : err;
}

static void __emac_mdio_write(struct emac_instance *dev, u8 id, u8 reg,
			      u16 val)
{
	struct emac_regs __iomem *p = dev->emacp;
	u32 r = 0;
	int n, err = -ETIMEDOUT;

	mutex_lock(&dev->mdio_lock);

	DBG2(dev, "mdio_write(%02x,%02x,%04x)" NL, id, reg, val);

	/* Enable proper MDIO port */
	if (emac_has_feature(dev, EMAC_FTR_HAS_ZMII))
		zmii_get_mdio(dev->zmii_dev, dev->zmii_port);
	if (emac_has_feature(dev, EMAC_FTR_HAS_RGMII))
		rgmii_get_mdio(dev->rgmii_dev, dev->rgmii_port);

	/* Wait for management interface to be idle */
	n = 20;
	while (!emac_phy_done(dev, in_be32(&p->stacr))) {
		udelay(1);
		if (!--n) {
			DBG2(dev, " -> timeout wait idle\n");
			goto bail;
		}
	}

	/* Issue write command */
	if (emac_has_feature(dev, EMAC_FTR_EMAC4))
		r = EMAC4_STACR_BASE(dev->opb_bus_freq);
	else
		r = EMAC_STACR_BASE(dev->opb_bus_freq);
	if (emac_has_feature(dev, EMAC_FTR_STACR_OC_INVERT))
		r |= EMAC_STACR_OC;
	if (emac_has_feature(dev, EMAC_FTR_HAS_NEW_STACR))
		r |= EMACX_STACR_STAC_WRITE;
	else
		r |= EMAC_STACR_STAC_WRITE;
	r |= (reg & EMAC_STACR_PRA_MASK) |
		((id & EMAC_STACR_PCDA_MASK) << EMAC_STACR_PCDA_SHIFT) |
		(val << EMAC_STACR_PHYD_SHIFT);
	out_be32(&p->stacr, r);

	/* Wait for write to complete */
	n = 200;
	while (!emac_phy_done(dev, in_be32(&p->stacr))) {
		udelay(1);
		if (!--n) {
			DBG2(dev, " -> timeout wait complete\n");
			goto bail;
		}
	}
	err = 0;
 bail:
	if (emac_has_feature(dev, EMAC_FTR_HAS_RGMII))
		rgmii_put_mdio(dev->rgmii_dev, dev->rgmii_port);
	if (emac_has_feature(dev, EMAC_FTR_HAS_ZMII))
		zmii_put_mdio(dev->zmii_dev, dev->zmii_port);
	mutex_unlock(&dev->mdio_lock);
}

static int emac_mdio_read(struct net_device *ndev, int id, int reg)
{
	struct emac_instance *dev = netdev_priv(ndev);
	int res;

	res = __emac_mdio_read((dev->mdio_instance &&
				dev->phy.gpcs_address != id) ?
				dev->mdio_instance : dev,
			       (u8) id, (u8) reg);
	return res;
}

static void emac_mdio_write(struct net_device *ndev, int id, int reg, int val)
{
	struct emac_instance *dev = netdev_priv(ndev);

	__emac_mdio_write((dev->mdio_instance &&
			   dev->phy.gpcs_address != id) ?
			   dev->mdio_instance : dev,
			  (u8) id, (u8) reg, (u16) val);
}

/* Tx lock BH */
static void __emac_set_multicast_list(struct emac_instance *dev)
{
	struct emac_regs __iomem *p = dev->emacp;
	u32 rmr = emac_iff2rmr(dev->ndev);

	DBG(dev, "__multicast %08x" NL, rmr);

	/* I decided to relax register access rules here to avoid
	 * full EMAC reset.
	 *
	 * There is a real problem with EMAC4 core if we use MWSW_001 bit
	 * in MR1 register and do a full EMAC reset.
	 * One TX BD status update is delayed and, after EMAC reset, it
	 * never happens, resulting in TX hung (it'll be recovered by TX
	 * timeout handler eventually, but this is just gross).
	 * So we either have to do full TX reset or try to cheat here :)
	 *
	 * The only required change is to RX mode register, so I *think* all
	 * we need is just to stop RX channel. This seems to work on all
	 * tested SoCs.                                                --ebs
	 *
	 * If we need the full reset, we might just trigger the workqueue
	 * and do it async... a bit nasty but should work --BenH
	 */
	dev->mcast_pending = 0;
	emac_rx_disable(dev);
	if (rmr & EMAC_RMR_MAE)
		emac_hash_mc(dev);
	out_be32(&p->rmr, rmr);
	emac_rx_enable(dev);
}

/* Tx lock BH */
static void emac_set_multicast_list(struct net_device *ndev)
{
	struct emac_instance *dev = netdev_priv(ndev);

	DBG(dev, "multicast" NL);

	BUG_ON(!netif_running(dev->ndev));

	if (dev->no_mcast) {
		dev->mcast_pending = 1;
		return;
	}
	__emac_set_multicast_list(dev);
}

static int emac_resize_rx_ring(struct emac_instance *dev, int new_mtu)
{
	int rx_sync_size = emac_rx_sync_size(new_mtu);
	int rx_skb_size = emac_rx_skb_size(new_mtu);
	int i, ret = 0;

	mutex_lock(&dev->link_lock);
	emac_netif_stop(dev);
	emac_rx_disable(dev);
	mal_disable_rx_channel(dev->mal, dev->mal_rx_chan);

	if (dev->rx_sg_skb) {
		++dev->estats.rx_dropped_resize;
		dev_kfree_skb(dev->rx_sg_skb);
		dev->rx_sg_skb = NULL;
	}

	/* Make a first pass over RX ring and mark BDs ready, dropping
	 * non-processed packets on the way. We need this as a separate pass
	 * to simplify error recovery in the case of allocation failure later.
	 */
	for (i = 0; i < NUM_RX_BUFF; ++i) {
		if (dev->rx_desc[i].ctrl & MAL_RX_CTRL_FIRST)
			++dev->estats.rx_dropped_resize;

		dev->rx_desc[i].data_len = 0;
		dev->rx_desc[i].ctrl = MAL_RX_CTRL_EMPTY |
		    (i == (NUM_RX_BUFF - 1) ? MAL_RX_CTRL_WRAP : 0);
	}

	/* Reallocate RX ring only if bigger skb buffers are required */
	if (rx_skb_size <= dev->rx_skb_size)
		goto skip;

	/* Second pass, allocate new skbs */
	for (i = 0; i < NUM_RX_BUFF; ++i) {
		struct sk_buff *skb = alloc_skb(rx_skb_size, GFP_ATOMIC);
		if (!skb) {
			ret = -ENOMEM;
			goto oom;
		}

		BUG_ON(!dev->rx_skb[i]);
		dev_kfree_skb(dev->rx_skb[i]);

		skb_reserve(skb, EMAC_RX_SKB_HEADROOM + 2);
		dev->rx_desc[i].data_ptr =
		    dma_map_single(&dev->ofdev->dev, skb->data - 2, rx_sync_size,
				   DMA_FROM_DEVICE) + 2;
		dev->rx_skb[i] = skb;
	}
 skip:
	/* Check if we need to change "Jumbo" bit in MR1 */
	if ((new_mtu > ETH_DATA_LEN) ^ (dev->ndev->mtu > ETH_DATA_LEN)) {
		/* This is to prevent starting RX channel in emac_rx_enable() */
		set_bit(MAL_COMMAC_RX_STOPPED, &dev->commac.flags);

		dev->ndev->mtu = new_mtu;
		emac_full_tx_reset(dev);
	}

	mal_set_rcbs(dev->mal, dev->mal_rx_chan, emac_rx_size(new_mtu));
 oom:
	/* Restart RX */
	clear_bit(MAL_COMMAC_RX_STOPPED, &dev->commac.flags);
	dev->rx_slot = 0;
	mal_enable_rx_channel(dev->mal, dev->mal_rx_chan);
	emac_rx_enable(dev);
	emac_netif_start(dev);
	mutex_unlock(&dev->link_lock);

	return ret;
}

/* Process ctx, rtnl_lock semaphore */
static int emac_change_mtu(struct net_device *ndev, int new_mtu)
{
	struct emac_instance *dev = netdev_priv(ndev);
	int ret = 0;

	if (new_mtu < EMAC_MIN_MTU || new_mtu > dev->max_mtu)
		return -EINVAL;

	DBG(dev, "change_mtu(%d)" NL, new_mtu);

	if (netif_running(ndev)) {
		/* Check if we really need to reinitalize RX ring */
		if (emac_rx_skb_size(ndev->mtu) != emac_rx_skb_size(new_mtu))
			ret = emac_resize_rx_ring(dev, new_mtu);
	}

	if (!ret) {
		ndev->mtu = new_mtu;
		dev->rx_skb_size = emac_rx_skb_size(new_mtu);
		dev->rx_sync_size = emac_rx_sync_size(new_mtu);
	}

	return ret;
}

static void emac_clean_tx_ring(struct emac_instance *dev)
{
	int i;

	for (i = 0; i < NUM_TX_BUFF; ++i) {
		if (dev->tx_skb[i]) {
			dev_kfree_skb(dev->tx_skb[i]);
			dev->tx_skb[i] = NULL;
			if (dev->tx_desc[i].ctrl & MAL_TX_CTRL_READY)
				++dev->estats.tx_dropped;
		}
		dev->tx_desc[i].ctrl = 0;
		dev->tx_desc[i].data_ptr = 0;
	}
}

static void emac_clean_rx_ring(struct emac_instance *dev)
{
	int i;

	for (i = 0; i < NUM_RX_BUFF; ++i)
		if (dev->rx_skb[i]) {
			dev->rx_desc[i].ctrl = 0;
			dev_kfree_skb(dev->rx_skb[i]);
			dev->rx_skb[i] = NULL;
			dev->rx_desc[i].data_ptr = 0;
		}

	if (dev->rx_sg_skb) {
		dev_kfree_skb(dev->rx_sg_skb);
		dev->rx_sg_skb = NULL;
	}
}

static inline int emac_alloc_rx_skb(struct emac_instance *dev, int slot,
				    gfp_t flags)
{
	struct sk_buff *skb = alloc_skb(dev->rx_skb_size, flags);
	if (unlikely(!skb))
		return -ENOMEM;

	dev->rx_skb[slot] = skb;
	dev->rx_desc[slot].data_len = 0;

	skb_reserve(skb, EMAC_RX_SKB_HEADROOM + 2);
	dev->rx_desc[slot].data_ptr =
	    dma_map_single(&dev->ofdev->dev, skb->data - 2, dev->rx_sync_size,
			   DMA_FROM_DEVICE) + 2;
	wmb();
	dev->rx_desc[slot].ctrl = MAL_RX_CTRL_EMPTY |
	    (slot == (NUM_RX_BUFF - 1) ? MAL_RX_CTRL_WRAP : 0);

	return 0;
}

static void emac_print_link_status(struct emac_instance *dev)
{
	if (netif_carrier_ok(dev->ndev))
		printk(KERN_INFO "%s: link is up, %d %s%s\n",
		       dev->ndev->name, dev->phy.speed,
		       dev->phy.duplex == DUPLEX_FULL ? "FDX" : "HDX",
		       dev->phy.pause ? ", pause enabled" :
		       dev->phy.asym_pause ? ", asymmetric pause enabled" : "");
	else
		printk(KERN_INFO "%s: link is down\n", dev->ndev->name);
}

/* Process ctx, rtnl_lock semaphore */
static int emac_open(struct net_device *ndev)
{
	struct emac_instance *dev = netdev_priv(ndev);
	int err, i;

	DBG(dev, "open" NL);

	/* Setup error IRQ handler */
	err = request_irq(dev->emac_irq, emac_irq, 0, "EMAC", dev);
	if (err) {
		printk(KERN_ERR "%s: failed to request IRQ %d\n",
		       ndev->name, dev->emac_irq);
		return err;
	}

	/* Allocate RX ring */
	for (i = 0; i < NUM_RX_BUFF; ++i)
		if (emac_alloc_rx_skb(dev, i, GFP_KERNEL)) {
			printk(KERN_ERR "%s: failed to allocate RX ring\n",
			       ndev->name);
			goto oom;
		}

	dev->tx_cnt = dev->tx_slot = dev->ack_slot = dev->rx_slot = 0;
	clear_bit(MAL_COMMAC_RX_STOPPED, &dev->commac.flags);
	dev->rx_sg_skb = NULL;

	mutex_lock(&dev->link_lock);
	dev->opened = 1;

	/* Start PHY polling now.
	 */
	if (dev->phy.address >= 0) {
		int link_poll_interval;
		if (dev->phy.def->ops->poll_link(&dev->phy)) {
			dev->phy.def->ops->read_link(&dev->phy);
			emac_rx_clk_default(dev);
			netif_carrier_on(dev->ndev);
			link_poll_interval = PHY_POLL_LINK_ON;
		} else {
			emac_rx_clk_tx(dev);
			netif_carrier_off(dev->ndev);
			link_poll_interval = PHY_POLL_LINK_OFF;
		}
		dev->link_polling = 1;
		wmb();
		schedule_delayed_work(&dev->link_work, link_poll_interval);
		emac_print_link_status(dev);
	} else
		netif_carrier_on(dev->ndev);

	/* Required for Pause packet support in EMAC */
	dev_mc_add(ndev, default_mcast_addr, sizeof(default_mcast_addr), 1);

	emac_configure(dev);
	mal_poll_add(dev->mal, &dev->commac);
	mal_enable_tx_channel(dev->mal, dev->mal_tx_chan);
	mal_set_rcbs(dev->mal, dev->mal_rx_chan, emac_rx_size(ndev->mtu));
	mal_enable_rx_channel(dev->mal, dev->mal_rx_chan);
	emac_tx_enable(dev);
	emac_rx_enable(dev);
	emac_netif_start(dev);

	mutex_unlock(&dev->link_lock);

	return 0;
 oom:
	emac_clean_rx_ring(dev);
	free_irq(dev->emac_irq, dev);

	return -ENOMEM;
}

/* BHs disabled */
#if 0
static int emac_link_differs(struct emac_instance *dev)
{
	u32 r = in_be32(&dev->emacp->mr1);

	int duplex = r & EMAC_MR1_FDE ? DUPLEX_FULL : DUPLEX_HALF;
	int speed, pause, asym_pause;

	if (r & EMAC_MR1_MF_1000)
		speed = SPEED_1000;
	else if (r & EMAC_MR1_MF_100)
		speed = SPEED_100;
	else
		speed = SPEED_10;

	switch (r & (EMAC_MR1_EIFC | EMAC_MR1_APP)) {
	case (EMAC_MR1_EIFC | EMAC_MR1_APP):
		pause = 1;
		asym_pause = 0;
		break;
	case EMAC_MR1_APP:
		pause = 0;
		asym_pause = 1;
		break;
	default:
		pause = asym_pause = 0;
	}
	return speed != dev->phy.speed || duplex != dev->phy.duplex ||
	    pause != dev->phy.pause || asym_pause != dev->phy.asym_pause;
}
#endif

static void emac_link_timer(struct work_struct *work)
{
	struct emac_instance *dev =
		container_of((struct delayed_work *)work,
			     struct emac_instance, link_work);
	int link_poll_interval;

	mutex_lock(&dev->link_lock);
	DBG2(dev, "link timer" NL);

	if (!dev->opened)
		goto bail;

	if (dev->phy.def->ops->poll_link(&dev->phy)) {
		if (!netif_carrier_ok(dev->ndev)) {
			emac_rx_clk_default(dev);
			/* Get new link parameters */
			dev->phy.def->ops->read_link(&dev->phy);

			netif_carrier_on(dev->ndev);
			emac_netif_stop(dev);
			emac_full_tx_reset(dev);
			emac_netif_start(dev);
			emac_print_link_status(dev);
		}
		link_poll_interval = PHY_POLL_LINK_ON;
	} else {
		if (netif_carrier_ok(dev->ndev)) {
			emac_rx_clk_tx(dev);
			netif_carrier_off(dev->ndev);
			netif_tx_disable(dev->ndev);
			emac_reinitialize(dev);
			emac_print_link_status(dev);
		}
		link_poll_interval = PHY_POLL_LINK_OFF;
	}
	schedule_delayed_work(&dev->link_work, link_poll_interval);
 bail:
	mutex_unlock(&dev->link_lock);
}

static void emac_force_link_update(struct emac_instance *dev)
{
	netif_carrier_off(dev->ndev);
	smp_rmb();
	if (dev->link_polling) {
		cancel_rearming_delayed_work(&dev->link_work);
		if (dev->link_polling)
			schedule_delayed_work(&dev->link_work,  PHY_POLL_LINK_OFF);
	}
}

/* Process ctx, rtnl_lock semaphore */
static int emac_close(struct net_device *ndev)
{
	struct emac_instance *dev = netdev_priv(ndev);

	DBG(dev, "close" NL);

	if (dev->phy.address >= 0) {
		dev->link_polling = 0;
		cancel_rearming_delayed_work(&dev->link_work);
	}
	mutex_lock(&dev->link_lock);
	emac_netif_stop(dev);
	dev->opened = 0;
	mutex_unlock(&dev->link_lock);

	emac_rx_disable(dev);
	emac_tx_disable(dev);
	mal_disable_rx_channel(dev->mal, dev->mal_rx_chan);
	mal_disable_tx_channel(dev->mal, dev->mal_tx_chan);
	mal_poll_del(dev->mal, &dev->commac);

	emac_clean_tx_ring(dev);
	emac_clean_rx_ring(dev);

	free_irq(dev->emac_irq, dev);

	return 0;
}

static inline u16 emac_tx_csum(struct emac_instance *dev,
			       struct sk_buff *skb)
{
	if (emac_has_feature(dev, EMAC_FTR_HAS_TAH) &&
		(skb->ip_summed == CHECKSUM_PARTIAL)) {
		++dev->stats.tx_packets_csum;
		return EMAC_TX_CTRL_TAH_CSUM;
	}
	return 0;
}

static inline int emac_xmit_finish(struct emac_instance *dev, int len)
{
	struct emac_regs __iomem *p = dev->emacp;
	struct net_device *ndev = dev->ndev;

	/* Send the packet out. If the if makes a significant perf
	 * difference, then we can store the TMR0 value in "dev"
	 * instead
	 */
	if (emac_has_feature(dev, EMAC_FTR_EMAC4))
		out_be32(&p->tmr0, EMAC4_TMR0_XMIT);
	else
		out_be32(&p->tmr0, EMAC_TMR0_XMIT);

	if (unlikely(++dev->tx_cnt == NUM_TX_BUFF)) {
		netif_stop_queue(ndev);
		DBG2(dev, "stopped TX queue" NL);
	}

	ndev->trans_start = jiffies;
	++dev->stats.tx_packets;
	dev->stats.tx_bytes += len;

	return 0;
}

/* Tx lock BH */
static int emac_start_xmit(struct sk_buff *skb, struct net_device *ndev)
{
	struct emac_instance *dev = netdev_priv(ndev);
	unsigned int len = skb->len;
	int slot;

	u16 ctrl = EMAC_TX_CTRL_GFCS | EMAC_TX_CTRL_GP | MAL_TX_CTRL_READY |
	    MAL_TX_CTRL_LAST | emac_tx_csum(dev, skb);

	slot = dev->tx_slot++;
	if (dev->tx_slot == NUM_TX_BUFF) {
		dev->tx_slot = 0;
		ctrl |= MAL_TX_CTRL_WRAP;
	}

	DBG2(dev, "xmit(%u) %d" NL, len, slot);

	dev->tx_skb[slot] = skb;
	dev->tx_desc[slot].data_ptr = dma_map_single(&dev->ofdev->dev,
						     skb->data, len,
						     DMA_TO_DEVICE);
	dev->tx_desc[slot].data_len = (u16) len;
	wmb();
	dev->tx_desc[slot].ctrl = ctrl;

	return emac_xmit_finish(dev, len);
}

static inline int emac_xmit_split(struct emac_instance *dev, int slot,
				  u32 pd, int len, int last, u16 base_ctrl)
{
	while (1) {
		u16 ctrl = base_ctrl;
		int chunk = min(len, MAL_MAX_TX_SIZE);
		len -= chunk;

		slot = (slot + 1) % NUM_TX_BUFF;

		if (last && !len)
			ctrl |= MAL_TX_CTRL_LAST;
		if (slot == NUM_TX_BUFF - 1)
			ctrl |= MAL_TX_CTRL_WRAP;

		dev->tx_skb[slot] = NULL;
		dev->tx_desc[slot].data_ptr = pd;
		dev->tx_desc[slot].data_len = (u16) chunk;
		dev->tx_desc[slot].ctrl = ctrl;
		++dev->tx_cnt;

		if (!len)
			break;

		pd += chunk;
	}
	return slot;
}

/* Tx lock BH disabled (SG version for TAH equipped EMACs) */
static int emac_start_xmit_sg(struct sk_buff *skb, struct net_device *ndev)
{
	struct emac_instance *dev = netdev_priv(ndev);
	int nr_frags = skb_shinfo(skb)->nr_frags;
	int len = skb->len, chunk;
	int slot, i;
	u16 ctrl;
	u32 pd;

	/* This is common "fast" path */
	if (likely(!nr_frags && len <= MAL_MAX_TX_SIZE))
		return emac_start_xmit(skb, ndev);

	len -= skb->data_len;

	/* Note, this is only an *estimation*, we can still run out of empty
	 * slots because of the additional fragmentation into
	 * MAL_MAX_TX_SIZE-sized chunks
	 */
	if (unlikely(dev->tx_cnt + nr_frags + mal_tx_chunks(len) > NUM_TX_BUFF))
		goto stop_queue;

	ctrl = EMAC_TX_CTRL_GFCS | EMAC_TX_CTRL_GP | MAL_TX_CTRL_READY |
	    emac_tx_csum(dev, skb);
	slot = dev->tx_slot;

	/* skb data */
	dev->tx_skb[slot] = NULL;
	chunk = min(len, MAL_MAX_TX_SIZE);
	dev->tx_desc[slot].data_ptr = pd =
	    dma_map_single(&dev->ofdev->dev, skb->data, len, DMA_TO_DEVICE);
	dev->tx_desc[slot].data_len = (u16) chunk;
	len -= chunk;
	if (unlikely(len))
		slot = emac_xmit_split(dev, slot, pd + chunk, len, !nr_frags,
				       ctrl);
	/* skb fragments */
	for (i = 0; i < nr_frags; ++i) {
		struct skb_frag_struct *frag = &skb_shinfo(skb)->frags[i];
		len = frag->size;

		if (unlikely(dev->tx_cnt + mal_tx_chunks(len) >= NUM_TX_BUFF))
			goto undo_frame;

		pd = dma_map_page(&dev->ofdev->dev, frag->page, frag->page_offset, len,
				  DMA_TO_DEVICE);

		slot = emac_xmit_split(dev, slot, pd, len, i == nr_frags - 1,
				       ctrl);
	}

	DBG2(dev, "xmit_sg(%u) %d - %d" NL, skb->len, dev->tx_slot, slot);

	/* Attach skb to the last slot so we don't release it too early */
	dev->tx_skb[slot] = skb;

	/* Send the packet out */
	if (dev->tx_slot == NUM_TX_BUFF - 1)
		ctrl |= MAL_TX_CTRL_WRAP;
	wmb();
	dev->tx_desc[dev->tx_slot].ctrl = ctrl;
	dev->tx_slot = (slot + 1) % NUM_TX_BUFF;

	return emac_xmit_finish(dev, skb->len);

 undo_frame:
	/* Well, too bad. Our previous estimation was overly optimistic.
	 * Undo everything.
	 */
	while (slot != dev->tx_slot) {
		dev->tx_desc[slot].ctrl = 0;
		--dev->tx_cnt;
		if (--slot < 0)
			slot = NUM_TX_BUFF - 1;
	}
	++dev->estats.tx_undo;

 stop_queue:
	netif_stop_queue(ndev);
	DBG2(dev, "stopped TX queue" NL);
	return 1;
}

/* Tx lock BHs */
static void emac_parse_tx_error(struct emac_instance *dev, u16 ctrl)
{
	struct emac_error_stats *st = &dev->estats;

	DBG(dev, "BD TX error %04x" NL, ctrl);

	++st->tx_bd_errors;
	if (ctrl & EMAC_TX_ST_BFCS)
		++st->tx_bd_bad_fcs;
	if (ctrl & EMAC_TX_ST_LCS)
		++st->tx_bd_carrier_loss;
	if (ctrl & EMAC_TX_ST_ED)
		++st->tx_bd_excessive_deferral;
	if (ctrl & EMAC_TX_ST_EC)
		++st->tx_bd_excessive_collisions;
	if (ctrl & EMAC_TX_ST_LC)
		++st->tx_bd_late_collision;
	if (ctrl & EMAC_TX_ST_MC)
		++st->tx_bd_multple_collisions;
	if (ctrl & EMAC_TX_ST_SC)
		++st->tx_bd_single_collision;
	if (ctrl & EMAC_TX_ST_UR)
		++st->tx_bd_underrun;
	if (ctrl & EMAC_TX_ST_SQE)
		++st->tx_bd_sqe;
}

static void emac_poll_tx(void *param)
{
	struct emac_instance *dev = param;
	u32 bad_mask;

	DBG2(dev, "poll_tx, %d %d" NL, dev->tx_cnt, dev->ack_slot);

	if (emac_has_feature(dev, EMAC_FTR_HAS_TAH))
		bad_mask = EMAC_IS_BAD_TX_TAH;
	else
		bad_mask = EMAC_IS_BAD_TX;

	netif_tx_lock_bh(dev->ndev);
	if (dev->tx_cnt) {
		u16 ctrl;
		int slot = dev->ack_slot, n = 0;
	again:
		ctrl = dev->tx_desc[slot].ctrl;
		if (!(ctrl & MAL_TX_CTRL_READY)) {
			struct sk_buff *skb = dev->tx_skb[slot];
			++n;

			if (skb) {
				dev_kfree_skb(skb);
				dev->tx_skb[slot] = NULL;
			}
			slot = (slot + 1) % NUM_TX_BUFF;

			if (unlikely(ctrl & bad_mask))
				emac_parse_tx_error(dev, ctrl);

			if (--dev->tx_cnt)
				goto again;
		}
		if (n) {
			dev->ack_slot = slot;
			if (netif_queue_stopped(dev->ndev) &&
			    dev->tx_cnt < EMAC_TX_WAKEUP_THRESH)
				netif_wake_queue(dev->ndev);

			DBG2(dev, "tx %d pkts" NL, n);
		}
	}
	netif_tx_unlock_bh(dev->ndev);
}

static inline void emac_recycle_rx_skb(struct emac_instance *dev, int slot,
				       int len)
{
	struct sk_buff *skb = dev->rx_skb[slot];

	DBG2(dev, "recycle %d %d" NL, slot, len);

	if (len)
		dma_map_single(&dev->ofdev->dev, skb->data - 2,
			       EMAC_DMA_ALIGN(len + 2), DMA_FROM_DEVICE);

	dev->rx_desc[slot].data_len = 0;
	wmb();
	dev->rx_desc[slot].ctrl = MAL_RX_CTRL_EMPTY |
	    (slot == (NUM_RX_BUFF - 1) ? MAL_RX_CTRL_WRAP : 0);
}

static void emac_parse_rx_error(struct emac_instance *dev, u16 ctrl)
{
	struct emac_error_stats *st = &dev->estats;

	DBG(dev, "BD RX error %04x" NL, ctrl);

	++st->rx_bd_errors;
	if (ctrl & EMAC_RX_ST_OE)
		++st->rx_bd_overrun;
	if (ctrl & EMAC_RX_ST_BP)
		++st->rx_bd_bad_packet;
	if (ctrl & EMAC_RX_ST_RP)
		++st->rx_bd_runt_packet;
	if (ctrl & EMAC_RX_ST_SE)
		++st->rx_bd_short_event;
	if (ctrl & EMAC_RX_ST_AE)
		++st->rx_bd_alignment_error;
	if (ctrl & EMAC_RX_ST_BFCS)
		++st->rx_bd_bad_fcs;
	if (ctrl & EMAC_RX_ST_PTL)
		++st->rx_bd_packet_too_long;
	if (ctrl & EMAC_RX_ST_ORE)
		++st->rx_bd_out_of_range;
	if (ctrl & EMAC_RX_ST_IRE)
		++st->rx_bd_in_range;
}

static inline void emac_rx_csum(struct emac_instance *dev,
				struct sk_buff *skb, u16 ctrl)
{
#ifdef CONFIG_IBM_NEW_EMAC_TAH
	if (!ctrl && dev->tah_dev) {
		skb->ip_summed = CHECKSUM_UNNECESSARY;
		++dev->stats.rx_packets_csum;
	}
#endif
}

static inline int emac_rx_sg_append(struct emac_instance *dev, int slot)
{
	if (likely(dev->rx_sg_skb != NULL)) {
		int len = dev->rx_desc[slot].data_len;
		int tot_len = dev->rx_sg_skb->len + len;

		if (unlikely(tot_len + 2 > dev->rx_skb_size)) {
			++dev->estats.rx_dropped_mtu;
			dev_kfree_skb(dev->rx_sg_skb);
			dev->rx_sg_skb = NULL;
		} else {
			cacheable_memcpy(skb_tail_pointer(dev->rx_sg_skb),
					 dev->rx_skb[slot]->data, len);
			skb_put(dev->rx_sg_skb, len);
			emac_recycle_rx_skb(dev, slot, len);
			return 0;
		}
	}
	emac_recycle_rx_skb(dev, slot, 0);
	return -1;
}

/* NAPI poll context */
static int emac_poll_rx(void *param, int budget)
{
	struct emac_instance *dev = param;
	int slot = dev->rx_slot, received = 0;

	DBG2(dev, "poll_rx(%d)" NL, budget);

 again:
	while (budget > 0) {
		int len;
		struct sk_buff *skb;
		u16 ctrl = dev->rx_desc[slot].ctrl;

		if (ctrl & MAL_RX_CTRL_EMPTY)
			break;

		skb = dev->rx_skb[slot];
		mb();
		len = dev->rx_desc[slot].data_len;

		if (unlikely(!MAL_IS_SINGLE_RX(ctrl)))
			goto sg;

		ctrl &= EMAC_BAD_RX_MASK;
		if (unlikely(ctrl && ctrl != EMAC_RX_TAH_BAD_CSUM)) {
			emac_parse_rx_error(dev, ctrl);
			++dev->estats.rx_dropped_error;
			emac_recycle_rx_skb(dev, slot, 0);
			len = 0;
			goto next;
		}

		if (len < ETH_HLEN) {
			++dev->estats.rx_dropped_stack;
			emac_recycle_rx_skb(dev, slot, len);
			goto next;
		}

		if (len && len < EMAC_RX_COPY_THRESH) {
			struct sk_buff *copy_skb =
			    alloc_skb(len + EMAC_RX_SKB_HEADROOM + 2, GFP_ATOMIC);
			if (unlikely(!copy_skb))
				goto oom;

			skb_reserve(copy_skb, EMAC_RX_SKB_HEADROOM + 2);
			cacheable_memcpy(copy_skb->data - 2, skb->data - 2,
					 len + 2);
			emac_recycle_rx_skb(dev, slot, len);
			skb = copy_skb;
		} else if (unlikely(emac_alloc_rx_skb(dev, slot, GFP_ATOMIC)))
			goto oom;

		skb_put(skb, len);
	push_packet:
		skb->dev = dev->ndev;
		skb->protocol = eth_type_trans(skb, dev->ndev);
		emac_rx_csum(dev, skb, ctrl);

		if (unlikely(netif_receive_skb(skb) == NET_RX_DROP))
			++dev->estats.rx_dropped_stack;
	next:
		++dev->stats.rx_packets;
	skip:
		dev->stats.rx_bytes += len;
		slot = (slot + 1) % NUM_RX_BUFF;
		--budget;
		++received;
		continue;
	sg:
		if (ctrl & MAL_RX_CTRL_FIRST) {
			BUG_ON(dev->rx_sg_skb);
			if (unlikely(emac_alloc_rx_skb(dev, slot, GFP_ATOMIC))) {
				DBG(dev, "rx OOM %d" NL, slot);
				++dev->estats.rx_dropped_oom;
				emac_recycle_rx_skb(dev, slot, 0);
			} else {
				dev->rx_sg_skb = skb;
				skb_put(skb, len);
			}
		} else if (!emac_rx_sg_append(dev, slot) &&
			   (ctrl & MAL_RX_CTRL_LAST)) {

			skb = dev->rx_sg_skb;
			dev->rx_sg_skb = NULL;

			ctrl &= EMAC_BAD_RX_MASK;
			if (unlikely(ctrl && ctrl != EMAC_RX_TAH_BAD_CSUM)) {
				emac_parse_rx_error(dev, ctrl);
				++dev->estats.rx_dropped_error;
				dev_kfree_skb(skb);
				len = 0;
			} else
				goto push_packet;
		}
		goto skip;
	oom:
		DBG(dev, "rx OOM %d" NL, slot);
		/* Drop the packet and recycle skb */
		++dev->estats.rx_dropped_oom;
		emac_recycle_rx_skb(dev, slot, 0);
		goto next;
	}

	if (received) {
		DBG2(dev, "rx %d BDs" NL, received);
		dev->rx_slot = slot;
	}

	if (unlikely(budget && test_bit(MAL_COMMAC_RX_STOPPED, &dev->commac.flags))) {
		mb();
		if (!(dev->rx_desc[slot].ctrl & MAL_RX_CTRL_EMPTY)) {
			DBG2(dev, "rx restart" NL);
			received = 0;
			goto again;
		}

		if (dev->rx_sg_skb) {
			DBG2(dev, "dropping partial rx packet" NL);
			++dev->estats.rx_dropped_error;
			dev_kfree_skb(dev->rx_sg_skb);
			dev->rx_sg_skb = NULL;
		}

		clear_bit(MAL_COMMAC_RX_STOPPED, &dev->commac.flags);
		mal_enable_rx_channel(dev->mal, dev->mal_rx_chan);
		emac_rx_enable(dev);
		dev->rx_slot = 0;
	}
	return received;
}

/* NAPI poll context */
static int emac_peek_rx(void *param)
{
	struct emac_instance *dev = param;

	return !(dev->rx_desc[dev->rx_slot].ctrl & MAL_RX_CTRL_EMPTY);
}

/* NAPI poll context */
static int emac_peek_rx_sg(void *param)
{
	struct emac_instance *dev = param;

	int slot = dev->rx_slot;
	while (1) {
		u16 ctrl = dev->rx_desc[slot].ctrl;
		if (ctrl & MAL_RX_CTRL_EMPTY)
			return 0;
		else if (ctrl & MAL_RX_CTRL_LAST)
			return 1;

		slot = (slot + 1) % NUM_RX_BUFF;

		/* I'm just being paranoid here :) */
		if (unlikely(slot == dev->rx_slot))
			return 0;
	}
}

/* Hard IRQ */
static void emac_rxde(void *param)
{
	struct emac_instance *dev = param;

	++dev->estats.rx_stopped;
	emac_rx_disable_async(dev);
}

/* Hard IRQ */
static irqreturn_t emac_irq(int irq, void *dev_instance)
{
	struct emac_instance *dev = dev_instance;
	struct emac_regs __iomem *p = dev->emacp;
	struct emac_error_stats *st = &dev->estats;
	u32 isr;

	spin_lock(&dev->lock);

	isr = in_be32(&p->isr);
	out_be32(&p->isr, isr);

	DBG(dev, "isr = %08x" NL, isr);

	if (isr & EMAC4_ISR_TXPE)
		++st->tx_parity;
	if (isr & EMAC4_ISR_RXPE)
		++st->rx_parity;
	if (isr & EMAC4_ISR_TXUE)
		++st->tx_underrun;
	if (isr & EMAC4_ISR_RXOE)
		++st->rx_fifo_overrun;
	if (isr & EMAC_ISR_OVR)
		++st->rx_overrun;
	if (isr & EMAC_ISR_BP)
		++st->rx_bad_packet;
	if (isr & EMAC_ISR_RP)
		++st->rx_runt_packet;
	if (isr & EMAC_ISR_SE)
		++st->rx_short_event;
	if (isr & EMAC_ISR_ALE)
		++st->rx_alignment_error;
	if (isr & EMAC_ISR_BFCS)
		++st->rx_bad_fcs;
	if (isr & EMAC_ISR_PTLE)
		++st->rx_packet_too_long;
	if (isr & EMAC_ISR_ORE)
		++st->rx_out_of_range;
	if (isr & EMAC_ISR_IRE)
		++st->rx_in_range;
	if (isr & EMAC_ISR_SQE)
		++st->tx_sqe;
	if (isr & EMAC_ISR_TE)
		++st->tx_errors;

	spin_unlock(&dev->lock);

	return IRQ_HANDLED;
}

static struct net_device_stats *emac_stats(struct net_device *ndev)
{
	struct emac_instance *dev = netdev_priv(ndev);
	struct emac_stats *st = &dev->stats;
	struct emac_error_stats *est = &dev->estats;
	struct net_device_stats *nst = &dev->nstats;
	unsigned long flags;

	DBG2(dev, "stats" NL);

	/* Compute "legacy" statistics */
	spin_lock_irqsave(&dev->lock, flags);
	nst->rx_packets = (unsigned long)st->rx_packets;
	nst->rx_bytes = (unsigned long)st->rx_bytes;
	nst->tx_packets = (unsigned long)st->tx_packets;
	nst->tx_bytes = (unsigned long)st->tx_bytes;
	nst->rx_dropped = (unsigned long)(est->rx_dropped_oom +
					  est->rx_dropped_error +
					  est->rx_dropped_resize +
					  est->rx_dropped_mtu);
	nst->tx_dropped = (unsigned long)est->tx_dropped;

	nst->rx_errors = (unsigned long)est->rx_bd_errors;
	nst->rx_fifo_errors = (unsigned long)(est->rx_bd_overrun +
					      est->rx_fifo_overrun +
					      est->rx_overrun);
	nst->rx_frame_errors = (unsigned long)(est->rx_bd_alignment_error +
					       est->rx_alignment_error);
	nst->rx_crc_errors = (unsigned long)(est->rx_bd_bad_fcs +
					     est->rx_bad_fcs);
	nst->rx_length_errors = (unsigned long)(est->rx_bd_runt_packet +
						est->rx_bd_short_event +
						est->rx_bd_packet_too_long +
						est->rx_bd_out_of_range +
						est->rx_bd_in_range +
						est->rx_runt_packet +
						est->rx_short_event +
						est->rx_packet_too_long +
						est->rx_out_of_range +
						est->rx_in_range);

	nst->tx_errors = (unsigned long)(est->tx_bd_errors + est->tx_errors);
	nst->tx_fifo_errors = (unsigned long)(est->tx_bd_underrun +
					      est->tx_underrun);
	nst->tx_carrier_errors = (unsigned long)est->tx_bd_carrier_loss;
	nst->collisions = (unsigned long)(est->tx_bd_excessive_deferral +
					  est->tx_bd_excessive_collisions +
					  est->tx_bd_late_collision +
					  est->tx_bd_multple_collisions);
	spin_unlock_irqrestore(&dev->lock, flags);
	return nst;
}

static struct mal_commac_ops emac_commac_ops = {
	.poll_tx = &emac_poll_tx,
	.poll_rx = &emac_poll_rx,
	.peek_rx = &emac_peek_rx,
	.rxde = &emac_rxde,
};

static struct mal_commac_ops emac_commac_sg_ops = {
	.poll_tx = &emac_poll_tx,
	.poll_rx = &emac_poll_rx,
	.peek_rx = &emac_peek_rx_sg,
	.rxde = &emac_rxde,
};

/* Ethtool support */
static int emac_ethtool_get_settings(struct net_device *ndev,
				     struct ethtool_cmd *cmd)
{
	struct emac_instance *dev = netdev_priv(ndev);

	cmd->supported = dev->phy.features;
	cmd->port = PORT_MII;
	cmd->phy_address = dev->phy.address;
	cmd->transceiver =
	    dev->phy.address >= 0 ? XCVR_EXTERNAL : XCVR_INTERNAL;

	mutex_lock(&dev->link_lock);
	cmd->advertising = dev->phy.advertising;
	cmd->autoneg = dev->phy.autoneg;
	cmd->speed = dev->phy.speed;
	cmd->duplex = dev->phy.duplex;
	mutex_unlock(&dev->link_lock);

	return 0;
}

static int emac_ethtool_set_settings(struct net_device *ndev,
				     struct ethtool_cmd *cmd)
{
	struct emac_instance *dev = netdev_priv(ndev);
	u32 f = dev->phy.features;

	DBG(dev, "set_settings(%d, %d, %d, 0x%08x)" NL,
	    cmd->autoneg, cmd->speed, cmd->duplex, cmd->advertising);

	/* Basic sanity checks */
	if (dev->phy.address < 0)
		return -EOPNOTSUPP;
	if (cmd->autoneg != AUTONEG_ENABLE && cmd->autoneg != AUTONEG_DISABLE)
		return -EINVAL;
	if (cmd->autoneg == AUTONEG_ENABLE && cmd->advertising == 0)
		return -EINVAL;
	if (cmd->duplex != DUPLEX_HALF && cmd->duplex != DUPLEX_FULL)
		return -EINVAL;

	if (cmd->autoneg == AUTONEG_DISABLE) {
		switch (cmd->speed) {
		case SPEED_10:
			if (cmd->duplex == DUPLEX_HALF
			    && !(f & SUPPORTED_10baseT_Half))
				return -EINVAL;
			if (cmd->duplex == DUPLEX_FULL
			    && !(f & SUPPORTED_10baseT_Full))
				return -EINVAL;
			break;
		case SPEED_100:
			if (cmd->duplex == DUPLEX_HALF
			    && !(f & SUPPORTED_100baseT_Half))
				return -EINVAL;
			if (cmd->duplex == DUPLEX_FULL
			    && !(f & SUPPORTED_100baseT_Full))
				return -EINVAL;
			break;
		case SPEED_1000:
			if (cmd->duplex == DUPLEX_HALF
			    && !(f & SUPPORTED_1000baseT_Half))
				return -EINVAL;
			if (cmd->duplex == DUPLEX_FULL
			    && !(f & SUPPORTED_1000baseT_Full))
				return -EINVAL;
			break;
		default:
			return -EINVAL;
		}

		mutex_lock(&dev->link_lock);
		dev->phy.def->ops->setup_forced(&dev->phy, cmd->speed,
						cmd->duplex);
		mutex_unlock(&dev->link_lock);

	} else {
		if (!(f & SUPPORTED_Autoneg))
			return -EINVAL;

		mutex_lock(&dev->link_lock);
		dev->phy.def->ops->setup_aneg(&dev->phy,
					      (cmd->advertising & f) |
					      (dev->phy.advertising &
					       (ADVERTISED_Pause |
						ADVERTISED_Asym_Pause)));
		mutex_unlock(&dev->link_lock);
	}
	emac_force_link_update(dev);

	return 0;
}

static void emac_ethtool_get_ringparam(struct net_device *ndev,
				       struct ethtool_ringparam *rp)
{
	rp->rx_max_pending = rp->rx_pending = NUM_RX_BUFF;
	rp->tx_max_pending = rp->tx_pending = NUM_TX_BUFF;
}

static void emac_ethtool_get_pauseparam(struct net_device *ndev,
					struct ethtool_pauseparam *pp)
{
	struct emac_instance *dev = netdev_priv(ndev);

	mutex_lock(&dev->link_lock);
	if ((dev->phy.features & SUPPORTED_Autoneg) &&
	    (dev->phy.advertising & (ADVERTISED_Pause | ADVERTISED_Asym_Pause)))
		pp->autoneg = 1;

	if (dev->phy.duplex == DUPLEX_FULL) {
		if (dev->phy.pause)
			pp->rx_pause = pp->tx_pause = 1;
		else if (dev->phy.asym_pause)
			pp->tx_pause = 1;
	}
	mutex_unlock(&dev->link_lock);
}

static u32 emac_ethtool_get_rx_csum(struct net_device *ndev)
{
	struct emac_instance *dev = netdev_priv(ndev);

	return dev->tah_dev != NULL;
}

static int emac_get_regs_len(struct emac_instance *dev)
{
	if (emac_has_feature(dev, EMAC_FTR_EMAC4))
		return sizeof(struct emac_ethtool_regs_subhdr) +
			EMAC4_ETHTOOL_REGS_SIZE(dev);
	else
		return sizeof(struct emac_ethtool_regs_subhdr) +
			EMAC_ETHTOOL_REGS_SIZE(dev);
}

static int emac_ethtool_get_regs_len(struct net_device *ndev)
{
	struct emac_instance *dev = netdev_priv(ndev);
	int size;

	size = sizeof(struct emac_ethtool_regs_hdr) +
		emac_get_regs_len(dev) + mal_get_regs_len(dev->mal);
	if (emac_has_feature(dev, EMAC_FTR_HAS_ZMII))
		size += zmii_get_regs_len(dev->zmii_dev);
	if (emac_has_feature(dev, EMAC_FTR_HAS_RGMII))
		size += rgmii_get_regs_len(dev->rgmii_dev);
	if (emac_has_feature(dev, EMAC_FTR_HAS_TAH))
		size += tah_get_regs_len(dev->tah_dev);

	return size;
}

static void *emac_dump_regs(struct emac_instance *dev, void *buf)
{
	struct emac_ethtool_regs_subhdr *hdr = buf;

	hdr->index = dev->cell_index;
	if (emac_has_feature(dev, EMAC_FTR_EMAC4)) {
		hdr->version = EMAC4_ETHTOOL_REGS_VER;
		memcpy_fromio(hdr + 1, dev->emacp, EMAC4_ETHTOOL_REGS_SIZE(dev));
		return ((void *)(hdr + 1) + EMAC4_ETHTOOL_REGS_SIZE(dev));
	} else {
		hdr->version = EMAC_ETHTOOL_REGS_VER;
		memcpy_fromio(hdr + 1, dev->emacp, EMAC_ETHTOOL_REGS_SIZE(dev));
		return ((void *)(hdr + 1) + EMAC_ETHTOOL_REGS_SIZE(dev));
	}
}

static void emac_ethtool_get_regs(struct net_device *ndev,
				  struct ethtool_regs *regs, void *buf)
{
	struct emac_instance *dev = netdev_priv(ndev);
	struct emac_ethtool_regs_hdr *hdr = buf;

	hdr->components = 0;
	buf = hdr + 1;

	buf = mal_dump_regs(dev->mal, buf);
	buf = emac_dump_regs(dev, buf);
	if (emac_has_feature(dev, EMAC_FTR_HAS_ZMII)) {
		hdr->components |= EMAC_ETHTOOL_REGS_ZMII;
		buf = zmii_dump_regs(dev->zmii_dev, buf);
	}
	if (emac_has_feature(dev, EMAC_FTR_HAS_RGMII)) {
		hdr->components |= EMAC_ETHTOOL_REGS_RGMII;
		buf = rgmii_dump_regs(dev->rgmii_dev, buf);
	}
	if (emac_has_feature(dev, EMAC_FTR_HAS_TAH)) {
		hdr->components |= EMAC_ETHTOOL_REGS_TAH;
		buf = tah_dump_regs(dev->tah_dev, buf);
	}
}

static int emac_ethtool_nway_reset(struct net_device *ndev)
{
	struct emac_instance *dev = netdev_priv(ndev);
	int res = 0;

	DBG(dev, "nway_reset" NL);

	if (dev->phy.address < 0)
		return -EOPNOTSUPP;

	mutex_lock(&dev->link_lock);
	if (!dev->phy.autoneg) {
		res = -EINVAL;
		goto out;
	}

	dev->phy.def->ops->setup_aneg(&dev->phy, dev->phy.advertising);
 out:
	mutex_unlock(&dev->link_lock);
	emac_force_link_update(dev);
	return res;
}

static int emac_ethtool_get_stats_count(struct net_device *ndev)
{
	return EMAC_ETHTOOL_STATS_COUNT;
}

static void emac_ethtool_get_strings(struct net_device *ndev, u32 stringset,
				     u8 * buf)
{
	if (stringset == ETH_SS_STATS)
		memcpy(buf, &emac_stats_keys, sizeof(emac_stats_keys));
}

static void emac_ethtool_get_ethtool_stats(struct net_device *ndev,
					   struct ethtool_stats *estats,
					   u64 * tmp_stats)
{
	struct emac_instance *dev = netdev_priv(ndev);

	memcpy(tmp_stats, &dev->stats, sizeof(dev->stats));
	tmp_stats += sizeof(dev->stats) / sizeof(u64);
	memcpy(tmp_stats, &dev->estats, sizeof(dev->estats));
}

static void emac_ethtool_get_drvinfo(struct net_device *ndev,
				     struct ethtool_drvinfo *info)
{
	struct emac_instance *dev = netdev_priv(ndev);

	strcpy(info->driver, "ibm_emac");
	strcpy(info->version, DRV_VERSION);
	info->fw_version[0] = '\0';
	sprintf(info->bus_info, "PPC 4xx EMAC-%d %s",
		dev->cell_index, dev->ofdev->node->full_name);
	info->n_stats = emac_ethtool_get_stats_count(ndev);
	info->regdump_len = emac_ethtool_get_regs_len(ndev);
}

static const struct ethtool_ops emac_ethtool_ops = {
	.get_settings = emac_ethtool_get_settings,
	.set_settings = emac_ethtool_set_settings,
	.get_drvinfo = emac_ethtool_get_drvinfo,

	.get_regs_len = emac_ethtool_get_regs_len,
	.get_regs = emac_ethtool_get_regs,

	.nway_reset = emac_ethtool_nway_reset,

	.get_ringparam = emac_ethtool_get_ringparam,
	.get_pauseparam = emac_ethtool_get_pauseparam,

	.get_rx_csum = emac_ethtool_get_rx_csum,

	.get_strings = emac_ethtool_get_strings,
	.get_stats_count = emac_ethtool_get_stats_count,
	.get_ethtool_stats = emac_ethtool_get_ethtool_stats,

	.get_link = ethtool_op_get_link,
	.get_tx_csum = ethtool_op_get_tx_csum,
	.get_sg = ethtool_op_get_sg,
};

static int emac_ioctl(struct net_device *ndev, struct ifreq *rq, int cmd)
{
	struct emac_instance *dev = netdev_priv(ndev);
	uint16_t *data = (uint16_t *) & rq->ifr_ifru;

	DBG(dev, "ioctl %08x" NL, cmd);

	if (dev->phy.address < 0)
		return -EOPNOTSUPP;

	switch (cmd) {
	case SIOCGMIIPHY:
	case SIOCDEVPRIVATE:
		data[0] = dev->phy.address;
		/* Fall through */
	case SIOCGMIIREG:
	case SIOCDEVPRIVATE + 1:
		data[3] = emac_mdio_read(ndev, dev->phy.address, data[1]);
		return 0;

	case SIOCSMIIREG:
	case SIOCDEVPRIVATE + 2:
		if (!capable(CAP_NET_ADMIN))
			return -EPERM;
		emac_mdio_write(ndev, dev->phy.address, data[1], data[2]);
		return 0;
	default:
		return -EOPNOTSUPP;
	}
}

struct emac_depentry {
	u32			phandle;
	struct device_node	*node;
	struct of_device	*ofdev;
	void			*drvdata;
};

#define	EMAC_DEP_MAL_IDX	0
#define	EMAC_DEP_ZMII_IDX	1
#define	EMAC_DEP_RGMII_IDX	2
#define	EMAC_DEP_TAH_IDX	3
#define	EMAC_DEP_MDIO_IDX	4
#define	EMAC_DEP_PREV_IDX	5
#define	EMAC_DEP_COUNT		6

static int __devinit emac_check_deps(struct emac_instance *dev,
				     struct emac_depentry *deps)
{
	int i, there = 0;
	struct device_node *np;

	for (i = 0; i < EMAC_DEP_COUNT; i++) {
		/* no dependency on that item, allright */
		if (deps[i].phandle == 0) {
			there++;
			continue;
		}
		/* special case for blist as the dependency might go away */
		if (i == EMAC_DEP_PREV_IDX) {
			np = *(dev->blist - 1);
			if (np == NULL) {
				deps[i].phandle = 0;
				there++;
				continue;
			}
			if (deps[i].node == NULL)
				deps[i].node = of_node_get(np);
		}
		if (deps[i].node == NULL)
			deps[i].node = of_find_node_by_phandle(deps[i].phandle);
		if (deps[i].node == NULL)
			continue;
		if (deps[i].ofdev == NULL)
			deps[i].ofdev = of_find_device_by_node(deps[i].node);
		if (deps[i].ofdev == NULL)
			continue;
		if (deps[i].drvdata == NULL)
			deps[i].drvdata = dev_get_drvdata(&deps[i].ofdev->dev);
		if (deps[i].drvdata != NULL)
			there++;
	}
	return (there == EMAC_DEP_COUNT);
}

static void emac_put_deps(struct emac_instance *dev)
{
	if (dev->mal_dev)
		of_dev_put(dev->mal_dev);
	if (dev->zmii_dev)
		of_dev_put(dev->zmii_dev);
	if (dev->rgmii_dev)
		of_dev_put(dev->rgmii_dev);
	if (dev->mdio_dev)
		of_dev_put(dev->mdio_dev);
	if (dev->tah_dev)
		of_dev_put(dev->tah_dev);
}

static int __devinit emac_of_bus_notify(struct notifier_block *nb,
					unsigned long action, void *data)
{
	/* We are only intereted in device addition */
	if (action == BUS_NOTIFY_BOUND_DRIVER)
		wake_up_all(&emac_probe_wait);
	return 0;
}

static struct notifier_block emac_of_bus_notifier __devinitdata = {
	.notifier_call = emac_of_bus_notify
};

static int __devinit emac_wait_deps(struct emac_instance *dev)
{
	struct emac_depentry deps[EMAC_DEP_COUNT];
	int i, err;

	memset(&deps, 0, sizeof(deps));

	deps[EMAC_DEP_MAL_IDX].phandle = dev->mal_ph;
	deps[EMAC_DEP_ZMII_IDX].phandle = dev->zmii_ph;
	deps[EMAC_DEP_RGMII_IDX].phandle = dev->rgmii_ph;
	if (dev->tah_ph)
		deps[EMAC_DEP_TAH_IDX].phandle = dev->tah_ph;
	if (dev->mdio_ph)
		deps[EMAC_DEP_MDIO_IDX].phandle = dev->mdio_ph;
	if (dev->blist && dev->blist > emac_boot_list)
		deps[EMAC_DEP_PREV_IDX].phandle = 0xffffffffu;
	bus_register_notifier(&of_platform_bus_type, &emac_of_bus_notifier);
	wait_event_timeout(emac_probe_wait,
			   emac_check_deps(dev, deps),
			   EMAC_PROBE_DEP_TIMEOUT);
	bus_unregister_notifier(&of_platform_bus_type, &emac_of_bus_notifier);
	err = emac_check_deps(dev, deps) ? 0 : -ENODEV;
	for (i = 0; i < EMAC_DEP_COUNT; i++) {
		if (deps[i].node)
			of_node_put(deps[i].node);
		if (err && deps[i].ofdev)
			of_dev_put(deps[i].ofdev);
	}
	if (err == 0) {
		dev->mal_dev = deps[EMAC_DEP_MAL_IDX].ofdev;
		dev->zmii_dev = deps[EMAC_DEP_ZMII_IDX].ofdev;
		dev->rgmii_dev = deps[EMAC_DEP_RGMII_IDX].ofdev;
		dev->tah_dev = deps[EMAC_DEP_TAH_IDX].ofdev;
		dev->mdio_dev = deps[EMAC_DEP_MDIO_IDX].ofdev;
	}
	if (deps[EMAC_DEP_PREV_IDX].ofdev)
		of_dev_put(deps[EMAC_DEP_PREV_IDX].ofdev);
	return err;
}

static int __devinit emac_read_uint_prop(struct device_node *np, const char *name,
					 u32 *val, int fatal)
{
	int len;
	const u32 *prop = of_get_property(np, name, &len);
	if (prop == NULL || len < sizeof(u32)) {
		if (fatal)
			printk(KERN_ERR "%s: missing %s property\n",
			       np->full_name, name);
		return -ENODEV;
	}
	*val = *prop;
	return 0;
}

static int __devinit emac_init_phy(struct emac_instance *dev)
{
	struct device_node *np = dev->ofdev->node;
	struct net_device *ndev = dev->ndev;
	u32 phy_map, adv;
	int i;

	dev->phy.dev = ndev;
	dev->phy.mode = dev->phy_mode;

	/* PHY-less configuration.
	 * XXX I probably should move these settings to the dev tree
	 */
	if (dev->phy_address == 0xffffffff && dev->phy_map == 0xffffffff) {
		emac_reset(dev);

		/* PHY-less configuration.
		 * XXX I probably should move these settings to the dev tree
		 */
		dev->phy.address = -1;
		dev->phy.features = SUPPORTED_MII;
		if (emac_phy_supports_gige(dev->phy_mode))
			dev->phy.features |= SUPPORTED_1000baseT_Full;
		else
			dev->phy.features |= SUPPORTED_100baseT_Full;
		dev->phy.pause = 1;

		return 0;
	}

	mutex_lock(&emac_phy_map_lock);
	phy_map = dev->phy_map | busy_phy_map;

	DBG(dev, "PHY maps %08x %08x" NL, dev->phy_map, busy_phy_map);

	dev->phy.mdio_read = emac_mdio_read;
	dev->phy.mdio_write = emac_mdio_write;

	/* Enable internal clock source */
#ifdef CONFIG_PPC_DCR_NATIVE
	if (emac_has_feature(dev, EMAC_FTR_440GX_PHY_CLK_FIX))
		dcri_clrset(SDR0, SDR0_MFR, 0, SDR0_MFR_ECS);
#endif
	/* PHY clock workaround */
	emac_rx_clk_tx(dev);

	/* Enable internal clock source on 440GX*/
#ifdef CONFIG_PPC_DCR_NATIVE
	if (emac_has_feature(dev, EMAC_FTR_440GX_PHY_CLK_FIX))
		dcri_clrset(SDR0, SDR0_MFR, 0, SDR0_MFR_ECS);
#endif
	/* Configure EMAC with defaults so we can at least use MDIO
	 * This is needed mostly for 440GX
	 */
	if (emac_phy_gpcs(dev->phy.mode)) {
		/* XXX
		 * Make GPCS PHY address equal to EMAC index.
		 * We probably should take into account busy_phy_map
		 * and/or phy_map here.
		 *
		 * Note that the busy_phy_map is currently global
		 * while it should probably be per-ASIC...
		 */
		dev->phy.gpcs_address = dev->gpcs_address;
		if (dev->phy.gpcs_address == 0xffffffff)
			dev->phy.address = dev->cell_index;
	}

	emac_configure(dev);

	if (dev->phy_address != 0xffffffff)
		phy_map = ~(1 << dev->phy_address);

	for (i = 0; i < 0x20; phy_map >>= 1, ++i)
		if (!(phy_map & 1)) {
			int r;
			busy_phy_map |= 1 << i;

			/* Quick check if there is a PHY at the address */
			r = emac_mdio_read(dev->ndev, i, MII_BMCR);
			if (r == 0xffff || r < 0)
				continue;
			if (!emac_mii_phy_probe(&dev->phy, i))
				break;
		}

	/* Enable external clock source */
#ifdef CONFIG_PPC_DCR_NATIVE
	if (emac_has_feature(dev, EMAC_FTR_440GX_PHY_CLK_FIX))
		dcri_clrset(SDR0, SDR0_MFR, SDR0_MFR_ECS, 0);
#endif
	mutex_unlock(&emac_phy_map_lock);
	if (i == 0x20) {
		printk(KERN_WARNING "%s: can't find PHY!\n", np->full_name);
		return -ENXIO;
	}

	/* Init PHY */
	if (dev->phy.def->ops->init)
		dev->phy.def->ops->init(&dev->phy);

	/* Disable any PHY features not supported by the platform */
	dev->phy.def->features &= ~dev->phy_feat_exc;

	/* Setup initial link parameters */
	if (dev->phy.features & SUPPORTED_Autoneg) {
		adv = dev->phy.features;
		if (!emac_has_feature(dev, EMAC_FTR_NO_FLOW_CONTROL_40x))
			adv |= ADVERTISED_Pause | ADVERTISED_Asym_Pause;
		/* Restart autonegotiation */
		dev->phy.def->ops->setup_aneg(&dev->phy, adv);
	} else {
		u32 f = dev->phy.def->features;
		int speed = SPEED_10, fd = DUPLEX_HALF;

		/* Select highest supported speed/duplex */
		if (f & SUPPORTED_1000baseT_Full) {
			speed = SPEED_1000;
			fd = DUPLEX_FULL;
		} else if (f & SUPPORTED_1000baseT_Half)
			speed = SPEED_1000;
		else if (f & SUPPORTED_100baseT_Full) {
			speed = SPEED_100;
			fd = DUPLEX_FULL;
		} else if (f & SUPPORTED_100baseT_Half)
			speed = SPEED_100;
		else if (f & SUPPORTED_10baseT_Full)
			fd = DUPLEX_FULL;

		/* Force link parameters */
		dev->phy.def->ops->setup_forced(&dev->phy, speed, fd);
	}
	return 0;
}

static int __devinit emac_init_config(struct emac_instance *dev)
{
	struct device_node *np = dev->ofdev->node;
	const void *p;
	unsigned int plen;
	const char *pm, *phy_modes[] = {
		[PHY_MODE_NA] = "",
		[PHY_MODE_MII] = "mii",
		[PHY_MODE_RMII] = "rmii",
		[PHY_MODE_SMII] = "smii",
		[PHY_MODE_RGMII] = "rgmii",
		[PHY_MODE_TBI] = "tbi",
		[PHY_MODE_GMII] = "gmii",
		[PHY_MODE_RTBI] = "rtbi",
		[PHY_MODE_SGMII] = "sgmii",
	};

	/* Read config from device-tree */
	if (emac_read_uint_prop(np, "mal-device", &dev->mal_ph, 1))
		return -ENXIO;
	if (emac_read_uint_prop(np, "mal-tx-channel", &dev->mal_tx_chan, 1))
		return -ENXIO;
	if (emac_read_uint_prop(np, "mal-rx-channel", &dev->mal_rx_chan, 1))
		return -ENXIO;
	if (emac_read_uint_prop(np, "cell-index", &dev->cell_index, 1))
		return -ENXIO;
	if (emac_read_uint_prop(np, "max-frame-size", &dev->max_mtu, 0))
		dev->max_mtu = 1500;
	if (emac_read_uint_prop(np, "rx-fifo-size", &dev->rx_fifo_size, 0))
		dev->rx_fifo_size = 2048;
	if (emac_read_uint_prop(np, "tx-fifo-size", &dev->tx_fifo_size, 0))
		dev->tx_fifo_size = 2048;
	if (emac_read_uint_prop(np, "rx-fifo-size-gige", &dev->rx_fifo_size_gige, 0))
		dev->rx_fifo_size_gige = dev->rx_fifo_size;
	if (emac_read_uint_prop(np, "tx-fifo-size-gige", &dev->tx_fifo_size_gige, 0))
		dev->tx_fifo_size_gige = dev->tx_fifo_size;
	if (emac_read_uint_prop(np, "phy-address", &dev->phy_address, 0))
		dev->phy_address = 0xffffffff;
	if (emac_read_uint_prop(np, "phy-map", &dev->phy_map, 0))
		dev->phy_map = 0xffffffff;
	if (emac_read_uint_prop(np, "gpcs-address", &dev->gpcs_address, 0))
		dev->gpcs_address = 0xffffffff;
	if (emac_read_uint_prop(np->parent, "clock-frequency", &dev->opb_bus_freq, 1))
		return -ENXIO;
	if (emac_read_uint_prop(np, "tah-device", &dev->tah_ph, 0))
		dev->tah_ph = 0;
	if (emac_read_uint_prop(np, "tah-channel", &dev->tah_port, 0))
		dev->tah_port = 0;
	if (emac_read_uint_prop(np, "mdio-device", &dev->mdio_ph, 0))
		dev->mdio_ph = 0;
	if (emac_read_uint_prop(np, "zmii-device", &dev->zmii_ph, 0))
		dev->zmii_ph = 0;;
	if (emac_read_uint_prop(np, "zmii-channel", &dev->zmii_port, 0))
		dev->zmii_port = 0xffffffff;;
	if (emac_read_uint_prop(np, "rgmii-device", &dev->rgmii_ph, 0))
		dev->rgmii_ph = 0;;
	if (emac_read_uint_prop(np, "rgmii-channel", &dev->rgmii_port, 0))
		dev->rgmii_port = 0xffffffff;;
	if (emac_read_uint_prop(np, "fifo-entry-size", &dev->fifo_entry_size, 0))
		dev->fifo_entry_size = 16;
	if (emac_read_uint_prop(np, "mal-burst-size", &dev->mal_burst_size, 0))
		dev->mal_burst_size = 256;

	/* PHY mode needs some decoding */
	dev->phy_mode = PHY_MODE_NA;
	pm = of_get_property(np, "phy-mode", &plen);
	if (pm != NULL) {
		int i;
		for (i = 0; i < ARRAY_SIZE(phy_modes); i++)
			if (!strcasecmp(pm, phy_modes[i])) {
				dev->phy_mode = i;
				break;
			}
	}

	/* Backward compat with non-final DT */
	if (dev->phy_mode == PHY_MODE_NA && pm != NULL && plen == 4) {
		u32 nmode = *(const u32 *)pm;
		if (nmode > PHY_MODE_NA && nmode <= PHY_MODE_SGMII)
			dev->phy_mode = nmode;
	}

	/* Check EMAC version */
	if (of_device_is_compatible(np, "ibm,emac4sync")) {
		dev->features |= (EMAC_FTR_EMAC4 | EMAC_FTR_EMAC4SYNC);
		if (of_device_is_compatible(np, "ibm,emac-460ex") ||
		    of_device_is_compatible(np, "ibm,emac-460gt"))
			dev->features |= EMAC_FTR_460EX_PHY_CLK_FIX;
	} else if (of_device_is_compatible(np, "ibm,emac4")) {
		dev->features |= EMAC_FTR_EMAC4;
		if (of_device_is_compatible(np, "ibm,emac-440gx"))
			dev->features |= EMAC_FTR_440GX_PHY_CLK_FIX;
	} else {
		if (of_device_is_compatible(np, "ibm,emac-440ep") ||
		    of_device_is_compatible(np, "ibm,emac-440gr"))
			dev->features |= EMAC_FTR_440EP_PHY_CLK_FIX;
		if (of_device_is_compatible(np, "ibm,emac-405ez")) {
<<<<<<< HEAD
#ifdef CONFIG_IBM_NEW_EMAC_NO_FLOW_CONTROL
=======
#ifdef CONFIG_IBM_NEW_EMAC_NO_FLOW_CTRL
>>>>>>> c07f62e5
			dev->features |= EMAC_FTR_NO_FLOW_CONTROL_40x;
#else
			printk(KERN_ERR "%s: Flow control not disabled!\n",
					np->full_name);
			return -ENXIO;
#endif
		}

	}

	/* Fixup some feature bits based on the device tree */
	if (of_get_property(np, "has-inverted-stacr-oc", NULL))
		dev->features |= EMAC_FTR_STACR_OC_INVERT;
	if (of_get_property(np, "has-new-stacr-staopc", NULL))
		dev->features |= EMAC_FTR_HAS_NEW_STACR;

	/* CAB lacks the appropriate properties */
	if (of_device_is_compatible(np, "ibm,emac-axon"))
		dev->features |= EMAC_FTR_HAS_NEW_STACR |
			EMAC_FTR_STACR_OC_INVERT;

	/* Enable TAH/ZMII/RGMII features as found */
	if (dev->tah_ph != 0) {
#ifdef CONFIG_IBM_NEW_EMAC_TAH
		dev->features |= EMAC_FTR_HAS_TAH;
#else
		printk(KERN_ERR "%s: TAH support not enabled !\n",
		       np->full_name);
		return -ENXIO;
#endif
	}

	if (dev->zmii_ph != 0) {
#ifdef CONFIG_IBM_NEW_EMAC_ZMII
		dev->features |= EMAC_FTR_HAS_ZMII;
#else
		printk(KERN_ERR "%s: ZMII support not enabled !\n",
		       np->full_name);
		return -ENXIO;
#endif
	}

	if (dev->rgmii_ph != 0) {
#ifdef CONFIG_IBM_NEW_EMAC_RGMII
		dev->features |= EMAC_FTR_HAS_RGMII;
#else
		printk(KERN_ERR "%s: RGMII support not enabled !\n",
		       np->full_name);
		return -ENXIO;
#endif
	}

	/* Read MAC-address */
	p = of_get_property(np, "local-mac-address", NULL);
	if (p == NULL) {
		printk(KERN_ERR "%s: Can't find local-mac-address property\n",
		       np->full_name);
		return -ENXIO;
	}
	memcpy(dev->ndev->dev_addr, p, 6);

	/* IAHT and GAHT filter parameterization */
	if (emac_has_feature(dev, EMAC_FTR_EMAC4SYNC)) {
		dev->xaht_slots_shift = EMAC4SYNC_XAHT_SLOTS_SHIFT;
		dev->xaht_width_shift = EMAC4SYNC_XAHT_WIDTH_SHIFT;
	} else {
		dev->xaht_slots_shift = EMAC4_XAHT_SLOTS_SHIFT;
		dev->xaht_width_shift = EMAC4_XAHT_WIDTH_SHIFT;
	}

	DBG(dev, "features     : 0x%08x / 0x%08x\n", dev->features, EMAC_FTRS_POSSIBLE);
	DBG(dev, "tx_fifo_size : %d (%d gige)\n", dev->tx_fifo_size, dev->tx_fifo_size_gige);
	DBG(dev, "rx_fifo_size : %d (%d gige)\n", dev->rx_fifo_size, dev->rx_fifo_size_gige);
	DBG(dev, "max_mtu      : %d\n", dev->max_mtu);
	DBG(dev, "OPB freq     : %d\n", dev->opb_bus_freq);

	return 0;
}

static int __devinit emac_probe(struct of_device *ofdev,
				const struct of_device_id *match)
{
	struct net_device *ndev;
	struct emac_instance *dev;
	struct device_node *np = ofdev->node;
	struct device_node **blist = NULL;
	int err, i;

	/* Skip unused/unwired EMACS.  We leave the check for an unused
	 * property here for now, but new flat device trees should set a
	 * status property to "disabled" instead.
	 */
	if (of_get_property(np, "unused", NULL) || !of_device_is_available(np))
		return -ENODEV;

	/* Find ourselves in the bootlist if we are there */
	for (i = 0; i < EMAC_BOOT_LIST_SIZE; i++)
		if (emac_boot_list[i] == np)
			blist = &emac_boot_list[i];

	/* Allocate our net_device structure */
	err = -ENOMEM;
	ndev = alloc_etherdev(sizeof(struct emac_instance));
	if (!ndev) {
		printk(KERN_ERR "%s: could not allocate ethernet device!\n",
		       np->full_name);
		goto err_gone;
	}
	dev = netdev_priv(ndev);
	dev->ndev = ndev;
	dev->ofdev = ofdev;
	dev->blist = blist;
	SET_NETDEV_DEV(ndev, &ofdev->dev);

	/* Initialize some embedded data structures */
	mutex_init(&dev->mdio_lock);
	mutex_init(&dev->link_lock);
	spin_lock_init(&dev->lock);
	INIT_WORK(&dev->reset_work, emac_reset_work);

	/* Init various config data based on device-tree */
	err = emac_init_config(dev);
	if (err != 0)
		goto err_free;

	/* Get interrupts. EMAC irq is mandatory, WOL irq is optional */
	dev->emac_irq = irq_of_parse_and_map(np, 0);
	dev->wol_irq = irq_of_parse_and_map(np, 1);
	if (dev->emac_irq == NO_IRQ) {
		printk(KERN_ERR "%s: Can't map main interrupt\n", np->full_name);
		goto err_free;
	}
	ndev->irq = dev->emac_irq;

	/* Map EMAC regs */
	if (of_address_to_resource(np, 0, &dev->rsrc_regs)) {
		printk(KERN_ERR "%s: Can't get registers address\n",
		       np->full_name);
		goto err_irq_unmap;
	}
	// TODO : request_mem_region
	dev->emacp = ioremap(dev->rsrc_regs.start,
			     dev->rsrc_regs.end - dev->rsrc_regs.start + 1);
	if (dev->emacp == NULL) {
		printk(KERN_ERR "%s: Can't map device registers!\n",
		       np->full_name);
		err = -ENOMEM;
		goto err_irq_unmap;
	}

	/* Wait for dependent devices */
	err = emac_wait_deps(dev);
	if (err) {
		printk(KERN_ERR
		       "%s: Timeout waiting for dependent devices\n",
		       np->full_name);
		/*  display more info about what's missing ? */
		goto err_reg_unmap;
	}
	dev->mal = dev_get_drvdata(&dev->mal_dev->dev);
	if (dev->mdio_dev != NULL)
		dev->mdio_instance = dev_get_drvdata(&dev->mdio_dev->dev);

	/* Register with MAL */
	dev->commac.ops = &emac_commac_ops;
	dev->commac.dev = dev;
	dev->commac.tx_chan_mask = MAL_CHAN_MASK(dev->mal_tx_chan);
	dev->commac.rx_chan_mask = MAL_CHAN_MASK(dev->mal_rx_chan);
	err = mal_register_commac(dev->mal, &dev->commac);
	if (err) {
		printk(KERN_ERR "%s: failed to register with mal %s!\n",
		       np->full_name, dev->mal_dev->node->full_name);
		goto err_rel_deps;
	}
	dev->rx_skb_size = emac_rx_skb_size(ndev->mtu);
	dev->rx_sync_size = emac_rx_sync_size(ndev->mtu);

	/* Get pointers to BD rings */
	dev->tx_desc =
	    dev->mal->bd_virt + mal_tx_bd_offset(dev->mal, dev->mal_tx_chan);
	dev->rx_desc =
	    dev->mal->bd_virt + mal_rx_bd_offset(dev->mal, dev->mal_rx_chan);

	DBG(dev, "tx_desc %p" NL, dev->tx_desc);
	DBG(dev, "rx_desc %p" NL, dev->rx_desc);

	/* Clean rings */
	memset(dev->tx_desc, 0, NUM_TX_BUFF * sizeof(struct mal_descriptor));
	memset(dev->rx_desc, 0, NUM_RX_BUFF * sizeof(struct mal_descriptor));
	memset(dev->tx_skb, 0, NUM_TX_BUFF * sizeof(struct sk_buff *));
	memset(dev->rx_skb, 0, NUM_RX_BUFF * sizeof(struct sk_buff *));

	/* Attach to ZMII, if needed */
	if (emac_has_feature(dev, EMAC_FTR_HAS_ZMII) &&
	    (err = zmii_attach(dev->zmii_dev, dev->zmii_port, &dev->phy_mode)) != 0)
		goto err_unreg_commac;

	/* Attach to RGMII, if needed */
	if (emac_has_feature(dev, EMAC_FTR_HAS_RGMII) &&
	    (err = rgmii_attach(dev->rgmii_dev, dev->rgmii_port, dev->phy_mode)) != 0)
		goto err_detach_zmii;

	/* Attach to TAH, if needed */
	if (emac_has_feature(dev, EMAC_FTR_HAS_TAH) &&
	    (err = tah_attach(dev->tah_dev, dev->tah_port)) != 0)
		goto err_detach_rgmii;

	/* Set some link defaults before we can find out real parameters */
	dev->phy.speed = SPEED_100;
	dev->phy.duplex = DUPLEX_FULL;
	dev->phy.autoneg = AUTONEG_DISABLE;
	dev->phy.pause = dev->phy.asym_pause = 0;
	dev->stop_timeout = STOP_TIMEOUT_100;
	INIT_DELAYED_WORK(&dev->link_work, emac_link_timer);

	/* Find PHY if any */
	err = emac_init_phy(dev);
	if (err != 0)
		goto err_detach_tah;

	/* Fill in the driver function table */
	ndev->open = &emac_open;
	if (dev->tah_dev)
		ndev->features |= NETIF_F_IP_CSUM | NETIF_F_SG;
	ndev->tx_timeout = &emac_tx_timeout;
	ndev->watchdog_timeo = 5 * HZ;
	ndev->stop = &emac_close;
	ndev->get_stats = &emac_stats;
	ndev->set_multicast_list = &emac_set_multicast_list;
	ndev->do_ioctl = &emac_ioctl;
	if (emac_phy_supports_gige(dev->phy_mode)) {
		ndev->hard_start_xmit = &emac_start_xmit_sg;
		ndev->change_mtu = &emac_change_mtu;
		dev->commac.ops = &emac_commac_sg_ops;
	} else {
		ndev->hard_start_xmit = &emac_start_xmit;
	}
	SET_ETHTOOL_OPS(ndev, &emac_ethtool_ops);

	netif_carrier_off(ndev);
	netif_stop_queue(ndev);

	err = register_netdev(ndev);
	if (err) {
		printk(KERN_ERR "%s: failed to register net device (%d)!\n",
		       np->full_name, err);
		goto err_detach_tah;
	}

	/* Set our drvdata last as we don't want them visible until we are
	 * fully initialized
	 */
	wmb();
	dev_set_drvdata(&ofdev->dev, dev);

	/* There's a new kid in town ! Let's tell everybody */
	wake_up_all(&emac_probe_wait);


	printk(KERN_INFO
	       "%s: EMAC-%d %s, MAC %02x:%02x:%02x:%02x:%02x:%02x\n",
	       ndev->name, dev->cell_index, np->full_name,
	       ndev->dev_addr[0], ndev->dev_addr[1], ndev->dev_addr[2],
	       ndev->dev_addr[3], ndev->dev_addr[4], ndev->dev_addr[5]);

	if (dev->phy_mode == PHY_MODE_SGMII)
		printk(KERN_NOTICE "%s: in SGMII mode\n", ndev->name);

	if (dev->phy.address >= 0)
		printk("%s: found %s PHY (0x%02x)\n", ndev->name,
		       dev->phy.def->name, dev->phy.address);

	emac_dbg_register(dev);

	/* Life is good */
	return 0;

	/* I have a bad feeling about this ... */

 err_detach_tah:
	if (emac_has_feature(dev, EMAC_FTR_HAS_TAH))
		tah_detach(dev->tah_dev, dev->tah_port);
 err_detach_rgmii:
	if (emac_has_feature(dev, EMAC_FTR_HAS_RGMII))
		rgmii_detach(dev->rgmii_dev, dev->rgmii_port);
 err_detach_zmii:
	if (emac_has_feature(dev, EMAC_FTR_HAS_ZMII))
		zmii_detach(dev->zmii_dev, dev->zmii_port);
 err_unreg_commac:
	mal_unregister_commac(dev->mal, &dev->commac);
 err_rel_deps:
	emac_put_deps(dev);
 err_reg_unmap:
	iounmap(dev->emacp);
 err_irq_unmap:
	if (dev->wol_irq != NO_IRQ)
		irq_dispose_mapping(dev->wol_irq);
	if (dev->emac_irq != NO_IRQ)
		irq_dispose_mapping(dev->emac_irq);
 err_free:
	kfree(ndev);
 err_gone:
	/* if we were on the bootlist, remove us as we won't show up and
	 * wake up all waiters to notify them in case they were waiting
	 * on us
	 */
	if (blist) {
		*blist = NULL;
		wake_up_all(&emac_probe_wait);
	}
	return err;
}

static int __devexit emac_remove(struct of_device *ofdev)
{
	struct emac_instance *dev = dev_get_drvdata(&ofdev->dev);

	DBG(dev, "remove" NL);

	dev_set_drvdata(&ofdev->dev, NULL);

	unregister_netdev(dev->ndev);

	flush_scheduled_work();

	if (emac_has_feature(dev, EMAC_FTR_HAS_TAH))
		tah_detach(dev->tah_dev, dev->tah_port);
	if (emac_has_feature(dev, EMAC_FTR_HAS_RGMII))
		rgmii_detach(dev->rgmii_dev, dev->rgmii_port);
	if (emac_has_feature(dev, EMAC_FTR_HAS_ZMII))
		zmii_detach(dev->zmii_dev, dev->zmii_port);

	mal_unregister_commac(dev->mal, &dev->commac);
	emac_put_deps(dev);

	emac_dbg_unregister(dev);
	iounmap(dev->emacp);

	if (dev->wol_irq != NO_IRQ)
		irq_dispose_mapping(dev->wol_irq);
	if (dev->emac_irq != NO_IRQ)
		irq_dispose_mapping(dev->emac_irq);

	kfree(dev->ndev);

	return 0;
}

/* XXX Features in here should be replaced by properties... */
static struct of_device_id emac_match[] =
{
	{
		.type		= "network",
		.compatible	= "ibm,emac",
	},
	{
		.type		= "network",
		.compatible	= "ibm,emac4",
	},
	{
		.type		= "network",
		.compatible	= "ibm,emac4sync",
	},
	{},
};

static struct of_platform_driver emac_driver = {
	.name = "emac",
	.match_table = emac_match,

	.probe = emac_probe,
	.remove = emac_remove,
};

static void __init emac_make_bootlist(void)
{
	struct device_node *np = NULL;
	int j, max, i = 0, k;
	int cell_indices[EMAC_BOOT_LIST_SIZE];

	/* Collect EMACs */
	while((np = of_find_all_nodes(np)) != NULL) {
		const u32 *idx;

		if (of_match_node(emac_match, np) == NULL)
			continue;
		if (of_get_property(np, "unused", NULL))
			continue;
		idx = of_get_property(np, "cell-index", NULL);
		if (idx == NULL)
			continue;
		cell_indices[i] = *idx;
		emac_boot_list[i++] = of_node_get(np);
		if (i >= EMAC_BOOT_LIST_SIZE) {
			of_node_put(np);
			break;
		}
	}
	max = i;

	/* Bubble sort them (doh, what a creative algorithm :-) */
	for (i = 0; max > 1 && (i < (max - 1)); i++)
		for (j = i; j < max; j++) {
			if (cell_indices[i] > cell_indices[j]) {
				np = emac_boot_list[i];
				emac_boot_list[i] = emac_boot_list[j];
				emac_boot_list[j] = np;
				k = cell_indices[i];
				cell_indices[i] = cell_indices[j];
				cell_indices[j] = k;
			}
		}
}

static int __init emac_init(void)
{
	int rc;

	printk(KERN_INFO DRV_DESC ", version " DRV_VERSION "\n");

	/* Init debug stuff */
	emac_init_debug();

	/* Build EMAC boot list */
	emac_make_bootlist();

	/* Init submodules */
	rc = mal_init();
	if (rc)
		goto err;
	rc = zmii_init();
	if (rc)
		goto err_mal;
	rc = rgmii_init();
	if (rc)
		goto err_zmii;
	rc = tah_init();
	if (rc)
		goto err_rgmii;
	rc = of_register_platform_driver(&emac_driver);
	if (rc)
		goto err_tah;

	return 0;

 err_tah:
	tah_exit();
 err_rgmii:
	rgmii_exit();
 err_zmii:
	zmii_exit();
 err_mal:
	mal_exit();
 err:
	return rc;
}

static void __exit emac_exit(void)
{
	int i;

	of_unregister_platform_driver(&emac_driver);

	tah_exit();
	rgmii_exit();
	zmii_exit();
	mal_exit();
	emac_fini_debug();

	/* Destroy EMAC boot list */
	for (i = 0; i < EMAC_BOOT_LIST_SIZE; i++)
		if (emac_boot_list[i])
			of_node_put(emac_boot_list[i]);
}

module_init(emac_init);
module_exit(emac_exit);<|MERGE_RESOLUTION|>--- conflicted
+++ resolved
@@ -2605,11 +2605,7 @@
 		    of_device_is_compatible(np, "ibm,emac-440gr"))
 			dev->features |= EMAC_FTR_440EP_PHY_CLK_FIX;
 		if (of_device_is_compatible(np, "ibm,emac-405ez")) {
-<<<<<<< HEAD
-#ifdef CONFIG_IBM_NEW_EMAC_NO_FLOW_CONTROL
-=======
 #ifdef CONFIG_IBM_NEW_EMAC_NO_FLOW_CTRL
->>>>>>> c07f62e5
 			dev->features |= EMAC_FTR_NO_FLOW_CONTROL_40x;
 #else
 			printk(KERN_ERR "%s: Flow control not disabled!\n",
