--- conflicted
+++ resolved
@@ -379,14 +379,11 @@
 	ret = dp_aux_cmd_fifo_tx(aux, msg);
 
 	if (ret < 0) {
-<<<<<<< HEAD
-=======
 		if (aux->native) {
 			aux->retry_cnt++;
 			if (!(aux->retry_cnt % MAX_AUX_RETRIES))
 				dp_catalog_aux_update_cfg(aux->catalog);
 		}
->>>>>>> 7aef27f0
 		usleep_range(400, 500); /* at least 400us to next try */
 		goto unlock_exit;
 	}
