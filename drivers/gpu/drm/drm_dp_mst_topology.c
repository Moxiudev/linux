--- conflicted
+++ resolved
@@ -74,18 +74,13 @@
 				  struct drm_dp_mst_port *port,
 				  int offset, int size, u8 *bytes);
 
-<<<<<<< HEAD
 static int drm_dp_send_link_address(struct drm_dp_mst_topology_mgr *mgr,
 				    struct drm_dp_mst_branch *mstb);
-=======
-static void drm_dp_send_link_address(struct drm_dp_mst_topology_mgr *mgr,
-				     struct drm_dp_mst_branch *mstb);
 
 static void
 drm_dp_send_clear_payload_id_table(struct drm_dp_mst_topology_mgr *mgr,
 				   struct drm_dp_mst_branch *mstb);
 
->>>>>>> 2156873f
 static int drm_dp_send_enum_path_resources(struct drm_dp_mst_topology_mgr *mgr,
 					   struct drm_dp_mst_branch *mstb,
 					   struct drm_dp_mst_port *port);
@@ -2558,21 +2553,10 @@
 			mstb = NULL;
 	}
 	mutex_unlock(&mgr->lock);
-<<<<<<< HEAD
 	if (!mstb) {
 		mutex_unlock(&mgr->probe_lock);
 		return;
 	}
-
-	ret = drm_dp_check_and_send_link_address(mgr, mstb);
-	drm_dp_mst_topology_put_mstb(mstb);
-
-	mutex_unlock(&mgr->probe_lock);
-	if (ret)
-		drm_kms_helper_hotplug_event(dev);
-=======
-	if (!mstb)
-		return;
 
 	/*
 	 * Certain branch devices seem to incorrectly report an available_pbn
@@ -2587,9 +2571,12 @@
 		drm_dp_send_clear_payload_id_table(mgr, mstb);
 	}
 
-	drm_dp_check_and_send_link_address(mgr, mstb);
+	ret = drm_dp_check_and_send_link_address(mgr, mstb);
 	drm_dp_mst_topology_put_mstb(mstb);
->>>>>>> 2156873f
+
+	mutex_unlock(&mgr->probe_lock);
+	if (ret)
+		drm_kms_helper_hotplug_event(dev);
 }
 
 static bool drm_dp_validate_guid(struct drm_dp_mst_topology_mgr *mgr,
