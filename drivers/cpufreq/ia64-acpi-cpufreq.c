--- conflicted
+++ resolved
@@ -350,11 +350,7 @@
 	.init		= acpi_cpufreq_cpu_init,
 	.exit		= acpi_cpufreq_cpu_exit,
 	.name		= "acpi-cpufreq",
-<<<<<<< HEAD
-	.attr           = acpi_cpufreq_attr,
-=======
 	.attr		= cpufreq_generic_attr,
->>>>>>> d8ec26d7
 };
 
 
