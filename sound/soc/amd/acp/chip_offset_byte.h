/* SPDX-License-Identifier: (GPL-2.0-only OR BSD-3-Clause) */
/*
 * This file is provided under a dual BSD/GPLv2 license. When using or
 * redistributing this file, you may do so under either license.
 *
 * Copyright(c) 2021 Advanced Micro Devices, Inc. All rights reserved.
 *
 * Author: Ajit Kumar Pandey <AjitKumar.Pandey@amd.com>
 */

#ifndef _ACP_IP_OFFSET_HEADER
#define _ACP_IP_OFFSET_HEADER

#define ACPAXI2AXI_ATU_CTRL                           0xC40
#define ACPAXI2AXI_ATU_PAGE_SIZE_GRP_5                0xC20
#define ACPAXI2AXI_ATU_BASE_ADDR_GRP_5                0xC24

#define ACP_PGFSM_CONTROL			0x141C
#define ACP_PGFSM_STATUS                        0x1420
#define ACP_SOFT_RESET                          0x1000
#define ACP_CONTROL                             0x1004
#define ACP_PIN_CONFIG				0x1440
<<<<<<< HEAD
=======
#define ACP3X_PIN_CONFIG			0x1400
>>>>>>> 0c383648

#define ACP_EXTERNAL_INTR_REG_ADDR(adata, offset, ctrl) \
	(adata->acp_base + adata->rsrc->irq_reg_offset + offset + (ctrl * 0x04))

#define ACP_EXTERNAL_INTR_ENB(adata) ACP_EXTERNAL_INTR_REG_ADDR(adata, 0x0, 0x0)
#define ACP_EXTERNAL_INTR_CNTL(adata, ctrl) ACP_EXTERNAL_INTR_REG_ADDR(adata, 0x4, ctrl)
#define ACP_EXTERNAL_INTR_STAT(adata, ctrl) ACP_EXTERNAL_INTR_REG_ADDR(adata, \
	(0x4 + (adata->rsrc->no_of_ctrls * 0x04)), ctrl)

/* Registers from ACP_AUDIO_BUFFERS block */

#define ACP_I2S_RX_RINGBUFADDR                        0x2000
#define ACP_I2S_RX_RINGBUFSIZE                        0x2004
#define ACP_I2S_RX_LINKPOSITIONCNTR                   0x2008
#define ACP_I2S_RX_FIFOADDR                           0x200C
#define ACP_I2S_RX_FIFOSIZE                           0x2010
#define ACP_I2S_RX_DMA_SIZE                           0x2014
#define ACP_I2S_RX_LINEARPOSITIONCNTR_HIGH            0x2018
#define ACP_I2S_RX_LINEARPOSITIONCNTR_LOW             0x201C
#define ACP_I2S_RX_INTR_WATERMARK_SIZE                0x2020
#define ACP_I2S_TX_RINGBUFADDR                        0x2024
#define ACP_I2S_TX_RINGBUFSIZE                        0x2028
#define ACP_I2S_TX_LINKPOSITIONCNTR                   0x202C
#define ACP_I2S_TX_FIFOADDR                           0x2030
#define ACP_I2S_TX_FIFOSIZE                           0x2034
#define ACP_I2S_TX_DMA_SIZE                           0x2038
#define ACP_I2S_TX_LINEARPOSITIONCNTR_HIGH            0x203C
#define ACP_I2S_TX_LINEARPOSITIONCNTR_LOW             0x2040
#define ACP_I2S_TX_INTR_WATERMARK_SIZE                0x2044
#define ACP_BT_RX_RINGBUFADDR                         0x2048
#define ACP_BT_RX_RINGBUFSIZE                         0x204C
#define ACP_BT_RX_LINKPOSITIONCNTR                    0x2050
#define ACP_BT_RX_FIFOADDR                            0x2054
#define ACP_BT_RX_FIFOSIZE                            0x2058
#define ACP_BT_RX_DMA_SIZE                            0x205C
#define ACP_BT_RX_LINEARPOSITIONCNTR_HIGH             0x2060
#define ACP_BT_RX_LINEARPOSITIONCNTR_LOW              0x2064
#define ACP_BT_RX_INTR_WATERMARK_SIZE                 0x2068
#define ACP_BT_TX_RINGBUFADDR                         0x206C
#define ACP_BT_TX_RINGBUFSIZE                         0x2070
#define ACP_BT_TX_LINKPOSITIONCNTR                    0x2074
#define ACP_BT_TX_FIFOADDR                            0x2078
#define ACP_BT_TX_FIFOSIZE                            0x207C
#define ACP_BT_TX_DMA_SIZE                            0x2080
#define ACP_BT_TX_LINEARPOSITIONCNTR_HIGH             0x2084
#define ACP_BT_TX_LINEARPOSITIONCNTR_LOW              0x2088
#define ACP_BT_TX_INTR_WATERMARK_SIZE                 0x208C
#define ACP_HS_RX_RINGBUFADDR			      0x3A90
#define ACP_HS_RX_RINGBUFSIZE			      0x3A94
#define ACP_HS_RX_LINKPOSITIONCNTR		      0x3A98
#define ACP_HS_RX_FIFOADDR			      0x3A9C
#define ACP_HS_RX_FIFOSIZE			      0x3AA0
#define ACP_HS_RX_DMA_SIZE			      0x3AA4
#define ACP_HS_RX_LINEARPOSITIONCNTR_HIGH	      0x3AA8
#define ACP_HS_RX_LINEARPOSITIONCNTR_LOW	      0x3AAC
#define ACP_HS_RX_INTR_WATERMARK_SIZE		      0x3AB0
#define ACP_HS_TX_RINGBUFADDR			      0x3AB4
#define ACP_HS_TX_RINGBUFSIZE			      0x3AB8
#define ACP_HS_TX_LINKPOSITIONCNTR		      0x3ABC
#define ACP_HS_TX_FIFOADDR			      0x3AC0
#define ACP_HS_TX_FIFOSIZE			      0x3AC4
#define ACP_HS_TX_DMA_SIZE			      0x3AC8
#define ACP_HS_TX_LINEARPOSITIONCNTR_HIGH	      0x3ACC
#define ACP_HS_TX_LINEARPOSITIONCNTR_LOW	      0x3AD0
#define ACP_HS_TX_INTR_WATERMARK_SIZE		      0x3AD4

#define ACP_I2STDM_IER                                0x2400
#define ACP_I2STDM_IRER                               0x2404
#define ACP_I2STDM_RXFRMT                             0x2408
#define ACP_I2STDM_ITER                               0x240C
#define ACP_I2STDM_TXFRMT                             0x2410

/* Registers from ACP_BT_TDM block */

#define ACP_BTTDM_IER                                 0x2800
#define ACP_BTTDM_IRER                                0x2804
#define ACP_BTTDM_RXFRMT                              0x2808
#define ACP_BTTDM_ITER                                0x280C
#define ACP_BTTDM_TXFRMT                              0x2810

/* Registers from ACP_HS_TDM block */
#define ACP_HSTDM_IER                                 0x2814
#define ACP_HSTDM_IRER                                0x2818
#define ACP_HSTDM_RXFRMT                              0x281C
#define ACP_HSTDM_ITER                                0x2820
#define ACP_HSTDM_TXFRMT                              0x2824

/* Registers from ACP_WOV_PDM block */

#define ACP_WOV_PDM_ENABLE                            0x2C04
#define ACP_WOV_PDM_DMA_ENABLE                        0x2C08
#define ACP_WOV_RX_RINGBUFADDR                        0x2C0C
#define ACP_WOV_RX_RINGBUFSIZE                        0x2C10
#define ACP_WOV_RX_LINKPOSITIONCNTR                   0x2C14
#define ACP_WOV_RX_LINEARPOSITIONCNTR_HIGH            0x2C18
#define ACP_WOV_RX_LINEARPOSITIONCNTR_LOW             0x2C1C
#define ACP_WOV_RX_INTR_WATERMARK_SIZE                0x2C20
#define ACP_WOV_PDM_FIFO_FLUSH                        0x2C24
#define ACP_WOV_PDM_NO_OF_CHANNELS                    0x2C28
#define ACP_WOV_PDM_DECIMATION_FACTOR                 0x2C2C
#define ACP_WOV_PDM_VAD_CTRL                          0x2C30
#define ACP_WOV_BUFFER_STATUS                         0x2C58
#define ACP_WOV_MISC_CTRL                             0x2C5C
#define ACP_WOV_CLK_CTRL                              0x2C60
#define ACP_PDM_VAD_DYNAMIC_CLK_GATING_EN             0x2C64
#define ACP_WOV_ERROR_STATUS_REGISTER                 0x2C68

#define ACP_I2STDM0_MSTRCLKGEN			      0x2414
#define ACP_I2STDM1_MSTRCLKGEN			      0x2418
#define ACP_I2STDM2_MSTRCLKGEN			      0x241C
#endif<|MERGE_RESOLUTION|>--- conflicted
+++ resolved
@@ -20,10 +20,7 @@
 #define ACP_SOFT_RESET                          0x1000
 #define ACP_CONTROL                             0x1004
 #define ACP_PIN_CONFIG				0x1440
-<<<<<<< HEAD
-=======
 #define ACP3X_PIN_CONFIG			0x1400
->>>>>>> 0c383648
 
 #define ACP_EXTERNAL_INTR_REG_ADDR(adata, offset, ctrl) \
 	(adata->acp_base + adata->rsrc->irq_reg_offset + offset + (ctrl * 0x04))
