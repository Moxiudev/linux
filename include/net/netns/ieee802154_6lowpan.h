/*
 * ieee802154 6lowpan in net namespaces
 */

#include <net/inet_frag.h>

#ifndef __NETNS_IEEE802154_6LOWPAN_H__
#define __NETNS_IEEE802154_6LOWPAN_H__

struct netns_sysctl_lowpan {
#ifdef CONFIG_SYSCTL
	struct ctl_table_header *frags_hdr;
#endif
};

struct netns_ieee802154_lowpan {
	struct netns_sysctl_lowpan sysctl;
	struct netns_frags	frags;
<<<<<<< HEAD
	int			max_dsize;
=======
>>>>>>> bfe01a5b
};

#endif<|MERGE_RESOLUTION|>--- conflicted
+++ resolved
@@ -16,10 +16,6 @@
 struct netns_ieee802154_lowpan {
 	struct netns_sysctl_lowpan sysctl;
 	struct netns_frags	frags;
-<<<<<<< HEAD
-	int			max_dsize;
-=======
->>>>>>> bfe01a5b
 };
 
 #endif