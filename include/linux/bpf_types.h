/* SPDX-License-Identifier: GPL-2.0 */
/* internal file - do not include directly */

#ifdef CONFIG_NET
BPF_PROG_TYPE(BPF_PROG_TYPE_SOCKET_FILTER, sk_filter,
	      struct __sk_buff, struct sk_buff)
BPF_PROG_TYPE(BPF_PROG_TYPE_SCHED_CLS, tc_cls_act,
	      struct __sk_buff, struct sk_buff)
BPF_PROG_TYPE(BPF_PROG_TYPE_SCHED_ACT, tc_cls_act,
	      struct __sk_buff, struct sk_buff)
BPF_PROG_TYPE(BPF_PROG_TYPE_XDP, xdp,
	      struct xdp_md, struct xdp_buff)
#ifdef CONFIG_CGROUP_BPF
BPF_PROG_TYPE(BPF_PROG_TYPE_CGROUP_SKB, cg_skb,
	      struct __sk_buff, struct sk_buff)
BPF_PROG_TYPE(BPF_PROG_TYPE_CGROUP_SOCK, cg_sock,
	      struct bpf_sock, struct sock)
BPF_PROG_TYPE(BPF_PROG_TYPE_CGROUP_SOCK_ADDR, cg_sock_addr,
	      struct bpf_sock_addr, struct bpf_sock_addr_kern)
#endif
BPF_PROG_TYPE(BPF_PROG_TYPE_LWT_IN, lwt_in,
	      struct __sk_buff, struct sk_buff)
BPF_PROG_TYPE(BPF_PROG_TYPE_LWT_OUT, lwt_out,
	      struct __sk_buff, struct sk_buff)
BPF_PROG_TYPE(BPF_PROG_TYPE_LWT_XMIT, lwt_xmit,
	      struct __sk_buff, struct sk_buff)
BPF_PROG_TYPE(BPF_PROG_TYPE_LWT_SEG6LOCAL, lwt_seg6local,
	      struct __sk_buff, struct sk_buff)
BPF_PROG_TYPE(BPF_PROG_TYPE_SOCK_OPS, sock_ops,
	      struct bpf_sock_ops, struct bpf_sock_ops_kern)
BPF_PROG_TYPE(BPF_PROG_TYPE_SK_SKB, sk_skb,
	      struct __sk_buff, struct sk_buff)
BPF_PROG_TYPE(BPF_PROG_TYPE_SK_MSG, sk_msg,
	      struct sk_msg_md, struct sk_msg)
BPF_PROG_TYPE(BPF_PROG_TYPE_FLOW_DISSECTOR, flow_dissector,
	      struct __sk_buff, struct bpf_flow_dissector)
#endif
#ifdef CONFIG_BPF_EVENTS
BPF_PROG_TYPE(BPF_PROG_TYPE_KPROBE, kprobe,
	      bpf_user_pt_regs_t, struct pt_regs)
BPF_PROG_TYPE(BPF_PROG_TYPE_TRACEPOINT, tracepoint,
	      __u64, u64)
BPF_PROG_TYPE(BPF_PROG_TYPE_PERF_EVENT, perf_event,
	      struct bpf_perf_event_data, struct bpf_perf_event_data_kern)
BPF_PROG_TYPE(BPF_PROG_TYPE_RAW_TRACEPOINT, raw_tracepoint,
	      struct bpf_raw_tracepoint_args, u64)
BPF_PROG_TYPE(BPF_PROG_TYPE_RAW_TRACEPOINT_WRITABLE, raw_tracepoint_writable,
	      struct bpf_raw_tracepoint_args, u64)
BPF_PROG_TYPE(BPF_PROG_TYPE_TRACING, tracing,
	      void *, void *)
#endif
#ifdef CONFIG_CGROUP_BPF
BPF_PROG_TYPE(BPF_PROG_TYPE_CGROUP_DEVICE, cg_dev,
	      struct bpf_cgroup_dev_ctx, struct bpf_cgroup_dev_ctx)
BPF_PROG_TYPE(BPF_PROG_TYPE_CGROUP_SYSCTL, cg_sysctl,
	      struct bpf_sysctl, struct bpf_sysctl_kern)
BPF_PROG_TYPE(BPF_PROG_TYPE_CGROUP_SOCKOPT, cg_sockopt,
	      struct bpf_sockopt, struct bpf_sockopt_kern)
#endif
#ifdef CONFIG_BPF_LIRC_MODE2
BPF_PROG_TYPE(BPF_PROG_TYPE_LIRC_MODE2, lirc_mode2,
	      __u32, u32)
#endif
#ifdef CONFIG_INET
BPF_PROG_TYPE(BPF_PROG_TYPE_SK_REUSEPORT, sk_reuseport,
	      struct sk_reuseport_md, struct sk_reuseport_kern)
#endif
#if defined(CONFIG_BPF_JIT)
BPF_PROG_TYPE(BPF_PROG_TYPE_STRUCT_OPS, bpf_struct_ops,
	      void *, void *)
BPF_PROG_TYPE(BPF_PROG_TYPE_EXT, bpf_extension,
	      void *, void *)
<<<<<<< HEAD
=======
#ifdef CONFIG_BPF_LSM
BPF_PROG_TYPE(BPF_PROG_TYPE_LSM, lsm,
	       void *, void *)
#endif /* CONFIG_BPF_LSM */
>>>>>>> 04d5ce62
#endif

BPF_MAP_TYPE(BPF_MAP_TYPE_ARRAY, array_map_ops)
BPF_MAP_TYPE(BPF_MAP_TYPE_PERCPU_ARRAY, percpu_array_map_ops)
BPF_MAP_TYPE(BPF_MAP_TYPE_PROG_ARRAY, prog_array_map_ops)
BPF_MAP_TYPE(BPF_MAP_TYPE_PERF_EVENT_ARRAY, perf_event_array_map_ops)
#ifdef CONFIG_CGROUPS
BPF_MAP_TYPE(BPF_MAP_TYPE_CGROUP_ARRAY, cgroup_array_map_ops)
#endif
#ifdef CONFIG_CGROUP_BPF
BPF_MAP_TYPE(BPF_MAP_TYPE_CGROUP_STORAGE, cgroup_storage_map_ops)
BPF_MAP_TYPE(BPF_MAP_TYPE_PERCPU_CGROUP_STORAGE, cgroup_storage_map_ops)
#endif
BPF_MAP_TYPE(BPF_MAP_TYPE_HASH, htab_map_ops)
BPF_MAP_TYPE(BPF_MAP_TYPE_PERCPU_HASH, htab_percpu_map_ops)
BPF_MAP_TYPE(BPF_MAP_TYPE_LRU_HASH, htab_lru_map_ops)
BPF_MAP_TYPE(BPF_MAP_TYPE_LRU_PERCPU_HASH, htab_lru_percpu_map_ops)
BPF_MAP_TYPE(BPF_MAP_TYPE_LPM_TRIE, trie_map_ops)
#ifdef CONFIG_PERF_EVENTS
BPF_MAP_TYPE(BPF_MAP_TYPE_STACK_TRACE, stack_trace_map_ops)
#endif
BPF_MAP_TYPE(BPF_MAP_TYPE_ARRAY_OF_MAPS, array_of_maps_map_ops)
BPF_MAP_TYPE(BPF_MAP_TYPE_HASH_OF_MAPS, htab_of_maps_map_ops)
#ifdef CONFIG_NET
BPF_MAP_TYPE(BPF_MAP_TYPE_DEVMAP, dev_map_ops)
BPF_MAP_TYPE(BPF_MAP_TYPE_DEVMAP_HASH, dev_map_hash_ops)
BPF_MAP_TYPE(BPF_MAP_TYPE_SK_STORAGE, sk_storage_map_ops)
#if defined(CONFIG_BPF_STREAM_PARSER)
BPF_MAP_TYPE(BPF_MAP_TYPE_SOCKMAP, sock_map_ops)
BPF_MAP_TYPE(BPF_MAP_TYPE_SOCKHASH, sock_hash_ops)
#endif
BPF_MAP_TYPE(BPF_MAP_TYPE_CPUMAP, cpu_map_ops)
#if defined(CONFIG_XDP_SOCKETS)
BPF_MAP_TYPE(BPF_MAP_TYPE_XSKMAP, xsk_map_ops)
#endif
#ifdef CONFIG_INET
BPF_MAP_TYPE(BPF_MAP_TYPE_REUSEPORT_SOCKARRAY, reuseport_array_ops)
#endif
#endif
BPF_MAP_TYPE(BPF_MAP_TYPE_QUEUE, queue_map_ops)
BPF_MAP_TYPE(BPF_MAP_TYPE_STACK, stack_map_ops)
#if defined(CONFIG_BPF_JIT)
BPF_MAP_TYPE(BPF_MAP_TYPE_STRUCT_OPS, bpf_struct_ops_map_ops)
#endif<|MERGE_RESOLUTION|>--- conflicted
+++ resolved
@@ -70,13 +70,10 @@
 	      void *, void *)
 BPF_PROG_TYPE(BPF_PROG_TYPE_EXT, bpf_extension,
 	      void *, void *)
-<<<<<<< HEAD
-=======
 #ifdef CONFIG_BPF_LSM
 BPF_PROG_TYPE(BPF_PROG_TYPE_LSM, lsm,
 	       void *, void *)
 #endif /* CONFIG_BPF_LSM */
->>>>>>> 04d5ce62
 #endif
 
 BPF_MAP_TYPE(BPF_MAP_TYPE_ARRAY, array_map_ops)
