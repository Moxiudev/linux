--- conflicted
+++ resolved
@@ -1580,8 +1580,6 @@
 }
 
 /*
-<<<<<<< HEAD
-=======
  * Returns: sbi->field[index]
  * Used to access an array element from the following sbi fields which require
  * rcu protection to avoid dereferencing an invalid pointer due to reassignment
@@ -1599,7 +1597,6 @@
 })
 
 /*
->>>>>>> 2c523b34
  * Simulate_fail codes
  */
 #define EXT4_SIM_BBITMAP_EIO	1
